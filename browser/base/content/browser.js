# -*- Mode: javascript; tab-width: 2; indent-tabs-mode: nil; c-basic-offset: 2 -*-
# ***** BEGIN LICENSE BLOCK *****
# Version: MPL 1.1/GPL 2.0/LGPL 2.1
#
# The contents of this file are subject to the Mozilla Public License Version
# 1.1 (the "License"); you may not use this file except in compliance with
# the License. You may obtain a copy of the License at
# http://www.mozilla.org/MPL/
#
# Software distributed under the License is distributed on an "AS IS" basis,
# WITHOUT WARRANTY OF ANY KIND, either express or implied. See the License
# for the specific language governing rights and limitations under the
# License.
#
# The Original Code is mozilla.org code.
#
# The Initial Developer of the Original Code is
# Netscape Communications Corporation.
# Portions created by the Initial Developer are Copyright (C) 1998
# the Initial Developer. All Rights Reserved.
#
# Contributor(s):
#   Blake Ross <blake@cs.stanford.edu>
#   David Hyatt <hyatt@mozilla.org>
#   Peter Annema <disttsc@bart.nl>
#   Dean Tessman <dean_tessman@hotmail.com>
#   Kevin Puetz <puetzk@iastate.edu>
#   Ben Goodger <ben@netscape.com>
#   Pierre Chanial <chanial@noos.fr>
#   Jason Eager <jce2@po.cwru.edu>
#   Joe Hewitt <hewitt@netscape.com>
#   Alec Flett <alecf@netscape.com>
#   Asaf Romano <mozilla.mano@sent.com>
#   Jason Barnabe <jason_barnabe@fastmail.fm>
#   Peter Parente <parente@cs.unc.edu>
#   Giorgio Maone <g.maone@informaction.com>
#   Tom Germeau <tom.germeau@epigoon.com>
#   Jesse Ruderman <jruderman@gmail.com>
#   Joe Hughes <joe@retrovirus.com>
#   Pamela Greene <pamg.bugs@gmail.com>
#   Michael Ventnor <m.ventnor@gmail.com>
#   Simon Bünzli <zeniko@gmail.com>
#   Johnathan Nightingale <johnath@mozilla.com>
#   Ehsan Akhgari <ehsan.akhgari@gmail.com>
#   Dão Gottwald <dao@mozilla.com>
#   Thomas K. Dyas <tdyas@zecador.org>
#   Edward Lee <edward.lee@engineering.uiuc.edu>
#   Paul O’Shannessy <paul@oshannessy.com>
#   Nils Maier <maierman@web.de>
#   Rob Arnold <robarnold@cmu.edu>
#   Dietrich Ayala <dietrich@mozilla.com>
#   Gavin Sharp <gavin@gavinsharp.com>
#   Justin Dolske <dolske@mozilla.com>
#   Rob Campbell <rcampbell@mozilla.com>
#
# Alternatively, the contents of this file may be used under the terms of
# either the GNU General Public License Version 2 or later (the "GPL"), or
# the GNU Lesser General Public License Version 2.1 or later (the "LGPL"),
# in which case the provisions of the GPL or the LGPL are applicable instead
# of those above. If you wish to allow use of your version of this file only
# under the terms of either the GPL or the LGPL, and not to allow others to
# use your version of this file under the terms of the MPL, indicate your
# decision by deleting the provisions above and replace them with the notice
# and other provisions required by the GPL or the LGPL. If you do not delete
# the provisions above, a recipient may use your version of this file under
# the terms of any one of the MPL, the GPL or the LGPL.
#
# ***** END LICENSE BLOCK *****

let Ci = Components.interfaces;
let Cu = Components.utils;

Cu.import("resource://gre/modules/XPCOMUtils.jsm");

const nsIWebNavigation = Ci.nsIWebNavigation;

var gCharsetMenu = null;
var gLastBrowserCharset = null;
var gPrevCharset = null;
var gProxyFavIcon = null;
var gLastValidURLStr = "";
var gInPrintPreviewMode = false;
var gDownloadMgr = null;
var gContextMenu = null; // nsContextMenu instance

#ifndef XP_MACOSX
var gEditUIVisible = true;
#endif

[
  ["gBrowser",            "content"],
  ["gNavToolbox",         "navigator-toolbox"],
  ["gURLBar",             "urlbar"],
  ["gNavigatorBundle",    "bundle_browser"]
].forEach(function (elementGlobal) {
  var [name, id] = elementGlobal;
  window.__defineGetter__(name, function () {
    var element = document.getElementById(id);
    if (!element)
      return null;
    delete window[name];
    return window[name] = element;
  });
  window.__defineSetter__(name, function (val) {
    delete window[name];
    return window[name] = val;
  });
});

// Smart getter for the findbar.  If you don't wish to force the creation of
// the findbar, check gFindBarInitialized first.
var gFindBarInitialized = false;
XPCOMUtils.defineLazyGetter(window, "gFindBar", function() {
  let XULNS = "http://www.mozilla.org/keymaster/gatekeeper/there.is.only.xul";
  let findbar = document.createElementNS(XULNS, "findbar");
  findbar.setAttribute("browserid", "content");
  findbar.id = "FindToolbar";

  let browserBottomBox = document.getElementById("browser-bottombox");
  browserBottomBox.insertBefore(findbar, browserBottomBox.firstChild);

  // Force a style flush to ensure that our binding is attached.
  findbar.clientTop;
  window.gFindBarInitialized = true;
  return findbar;
});

__defineGetter__("gPrefService", function() {
  delete this.gPrefService;
  return this.gPrefService = Services.prefs;
});

__defineGetter__("AddonManager", function() {
  Cu.import("resource://gre/modules/AddonManager.jsm");
  return this.AddonManager;
});
__defineSetter__("AddonManager", function (val) {
  delete this.AddonManager;
  return this.AddonManager = val;
});

__defineGetter__("PluralForm", function() {
  Cu.import("resource://gre/modules/PluralForm.jsm");
  return this.PluralForm;
});
__defineSetter__("PluralForm", function (val) {
  delete this.PluralForm;
  return this.PluralForm = val;
});

XPCOMUtils.defineLazyGetter(this, "PopupNotifications", function () {
  let tmp = {};
  Cu.import("resource://gre/modules/PopupNotifications.jsm", tmp);
  return new tmp.PopupNotifications(gBrowser,
                                    document.getElementById("notification-popup"),
                                    document.getElementById("notification-popup-box"));
});

let gInitialPages = [
  "about:blank",
  "about:privatebrowsing",
  "about:sessionrestore"
];

#include browser-fullZoom.js
#include inspector.js
#include browser-places.js
#include browser-tabPreviews.js
#include browser-tabview.js

XPCOMUtils.defineLazyGetter(this, "Win7Features", function () {
#ifdef XP_WIN
#ifndef WINCE
  const WINTASKBAR_CONTRACTID = "@mozilla.org/windows-taskbar;1";
  if (WINTASKBAR_CONTRACTID in Cc &&
      Cc[WINTASKBAR_CONTRACTID].getService(Ci.nsIWinTaskbar).available) {
    let temp = {};
    Cu.import("resource://gre/modules/WindowsPreviewPerTab.jsm", temp);
    let AeroPeek = temp.AeroPeek;
    return {
      onOpenWindow: function () {
        AeroPeek.onOpenWindow(window);
      },
      onCloseWindow: function () {
        AeroPeek.onCloseWindow(window);
      }
    };
  }
#endif
#endif
  return null;
});

#ifdef MOZ_CRASHREPORTER
XPCOMUtils.defineLazyServiceGetter(this, "gCrashReporter",
                                   "@mozilla.org/xre/app-info;1",
                                   "nsICrashReporter");
#endif

/**
* We can avoid adding multiple load event listeners and save some time by adding
* one listener that calls all real handlers.
*/
function pageShowEventHandlers(event) {
  // Filter out events that are not about the document load we are interested in
  if (event.originalTarget == content.document) {
    charsetLoadListener(event);
    XULBrowserWindow.asyncUpdateUI();
  }
}

function UpdateBackForwardCommands(aWebNavigation) {
  var backBroadcaster = document.getElementById("Browser:Back");
  var forwardBroadcaster = document.getElementById("Browser:Forward");

  // Avoid setting attributes on broadcasters if the value hasn't changed!
  // Remember, guys, setting attributes on elements is expensive!  They
  // get inherited into anonymous content, broadcast to other widgets, etc.!
  // Don't do it if the value hasn't changed! - dwh

  var backDisabled = backBroadcaster.hasAttribute("disabled");
  var forwardDisabled = forwardBroadcaster.hasAttribute("disabled");
  if (backDisabled == aWebNavigation.canGoBack) {
    if (backDisabled)
      backBroadcaster.removeAttribute("disabled");
    else
      backBroadcaster.setAttribute("disabled", true);
  }

  if (forwardDisabled == aWebNavigation.canGoForward) {
    if (forwardDisabled)
      forwardBroadcaster.removeAttribute("disabled");
    else
      forwardBroadcaster.setAttribute("disabled", true);
  }
}

#ifdef XP_MACOSX
/**
 * Click-and-Hold implementation for the Back and Forward buttons
 * XXXmano: should this live in toolbarbutton.xml?
 */
function SetClickAndHoldHandlers() {
  var timer;

  function timerCallback(aButton) {
    aButton.firstChild.hidden = false;
    aButton.open = true;
    timer = null;
  }

  function mousedownHandler(aEvent) {
    if (aEvent.button != 0 ||
        aEvent.currentTarget.open ||
        aEvent.currentTarget.disabled)
      return;

    // Prevent the menupopup from opening immediately
    aEvent.currentTarget.firstChild.hidden = true;

    timer = setTimeout(timerCallback, 500, aEvent.currentTarget);
  }

  function clickHandler(aEvent) {
    if (aEvent.button == 0 &&
        aEvent.target == aEvent.currentTarget &&
        !aEvent.currentTarget.open &&
        !aEvent.currentTarget.disabled) {
      let cmdEvent = document.createEvent("xulcommandevent");
      cmdEvent.initCommandEvent("command", true, true, window, 0,
                                aEvent.ctrlKey, aEvent.altKey, aEvent.shiftKey,
                                aEvent.metaKey, null);
      aEvent.currentTarget.dispatchEvent(cmdEvent);
    }
  }

  function stopTimer(aEvent) {
    if (timer) {
      clearTimeout(timer);
      timer = null;
    }
  }

  function _addClickAndHoldListenersOnElement(aElm) {
    aElm.addEventListener("mousedown", mousedownHandler, true);
    aElm.addEventListener("mouseup", stopTimer, false);
    aElm.addEventListener("mouseout", stopTimer, false);
    aElm.addEventListener("click", clickHandler, true);
  }

  // Bug 414797: Clone the dropmarker's menu into both the back and
  // the forward buttons.
  var unifiedButton = document.getElementById("unified-back-forward-button");
  if (unifiedButton && !unifiedButton._clickHandlersAttached) {
    var popup = document.getElementById("back-forward-dropmarker")
                        .firstChild.cloneNode(true);
    var backButton = document.getElementById("back-button");
    backButton.setAttribute("type", "menu");
    backButton.appendChild(popup);
    _addClickAndHoldListenersOnElement(backButton);
    var forwardButton = document.getElementById("forward-button");
    popup = popup.cloneNode(true);
    forwardButton.setAttribute("type", "menu");
    forwardButton.appendChild(popup);
    _addClickAndHoldListenersOnElement(forwardButton);
    unifiedButton._clickHandlersAttached = true;
  }
}
#endif

function BookmarkThisTab(aTab) {
  PlacesCommandHook.bookmarkPage(aTab.linkedBrowser,
                                 PlacesUtils.bookmarksMenuFolderId, true);
}

const gSessionHistoryObserver = {
  observe: function(subject, topic, data)
  {
    if (topic != "browser:purge-session-history")
      return;

    var backCommand = document.getElementById("Browser:Back");
    backCommand.setAttribute("disabled", "true");
    var fwdCommand = document.getElementById("Browser:Forward");
    fwdCommand.setAttribute("disabled", "true");

    if (gURLBar) {
      // Clear undo history of the URL bar
      gURLBar.editor.transactionManager.clear()
    }
  }
};

/**
 * Given a starting docshell and a URI to look up, find the docshell the URI
 * is loaded in.
 * @param   aDocument
 *          A document to find instead of using just a URI - this is more specific.
 * @param   aDocShell
 *          The doc shell to start at
 * @param   aSoughtURI
 *          The URI that we're looking for
 * @returns The doc shell that the sought URI is loaded in. Can be in
 *          subframes.
 */
function findChildShell(aDocument, aDocShell, aSoughtURI) {
  aDocShell.QueryInterface(Components.interfaces.nsIWebNavigation);
  aDocShell.QueryInterface(Components.interfaces.nsIInterfaceRequestor);
  var doc = aDocShell.getInterface(Components.interfaces.nsIDOMDocument);
  if ((aDocument && doc == aDocument) ||
      (aSoughtURI && aSoughtURI.spec == aDocShell.currentURI.spec))
    return aDocShell;

  var node = aDocShell.QueryInterface(Components.interfaces.nsIDocShellTreeNode);
  for (var i = 0; i < node.childCount; ++i) {
    var docShell = node.getChildAt(i);
    docShell = findChildShell(aDocument, docShell, aSoughtURI);
    if (docShell)
      return docShell;
  }
  return null;
}

const gPopupBlockerObserver = {
  _reportButton: null,

  onUpdatePageReport: function (aEvent)
  {
    if (aEvent.originalTarget != gBrowser.selectedBrowser)
      return;

    if (!this._reportButton)
      this._reportButton = document.getElementById("page-report-button");

    if (!gBrowser.pageReport) {
      // Hide the popup blocker statusbar button
      this._reportButton.hidden = true;

      return;
    }

    this._reportButton.hidden = false;

    // Only show the notification again if we've not already shown it. Since
    // notifications are per-browser, we don't need to worry about re-adding
    // it.
    if (!gBrowser.pageReport.reported) {
      if (gPrefService.getBoolPref("privacy.popups.showBrowserMessage")) {
        var brandBundle = document.getElementById("bundle_brand");
        var brandShortName = brandBundle.getString("brandShortName");
        var message;
        var popupCount = gBrowser.pageReport.length;
#ifdef XP_WIN
        var popupButtonText = gNavigatorBundle.getString("popupWarningButton");
        var popupButtonAccesskey = gNavigatorBundle.getString("popupWarningButton.accesskey");
#else
        var popupButtonText = gNavigatorBundle.getString("popupWarningButtonUnix");
        var popupButtonAccesskey = gNavigatorBundle.getString("popupWarningButtonUnix.accesskey");
#endif
        if (popupCount > 1)
          message = gNavigatorBundle.getFormattedString("popupWarningMultiple", [brandShortName, popupCount]);
        else
          message = gNavigatorBundle.getFormattedString("popupWarning", [brandShortName]);

        var notificationBox = gBrowser.getNotificationBox();
        var notification = notificationBox.getNotificationWithValue("popup-blocked");
        if (notification) {
          notification.label = message;
        }
        else {
          var buttons = [{
            label: popupButtonText,
            accessKey: popupButtonAccesskey,
            popup: "blockedPopupOptions",
            callback: null
          }];

          const priority = notificationBox.PRIORITY_WARNING_MEDIUM;
          notificationBox.appendNotification(message, "popup-blocked",
                                             "chrome://browser/skin/Info.png",
                                             priority, buttons);
        }
      }

      // Record the fact that we've reported this blocked popup, so we don't
      // show it again.
      gBrowser.pageReport.reported = true;
    }
  },

  toggleAllowPopupsForSite: function (aEvent)
  {
    var pm = Services.perms;
    var shouldBlock = aEvent.target.getAttribute("block") == "true";
    var perm = shouldBlock ? pm.DENY_ACTION : pm.ALLOW_ACTION;
    pm.add(gBrowser.currentURI, "popup", perm);

    gBrowser.getNotificationBox().removeCurrentNotification();
  },

  fillPopupList: function (aEvent)
  {
    // XXXben - rather than using |currentURI| here, which breaks down on multi-framed sites
    //          we should really walk the pageReport and create a list of "allow for <host>"
    //          menuitems for the common subset of hosts present in the report, this will
    //          make us frame-safe.
    //
    // XXXjst - Note that when this is fixed to work with multi-framed sites,
    //          also back out the fix for bug 343772 where
    //          nsGlobalWindow::CheckOpenAllow() was changed to also
    //          check if the top window's location is whitelisted.
    var uri = gBrowser.currentURI;
    var blockedPopupAllowSite = document.getElementById("blockedPopupAllowSite");
    try {
      blockedPopupAllowSite.removeAttribute("hidden");

      var pm = Services.perms;
      if (pm.testPermission(uri, "popup") == pm.ALLOW_ACTION) {
        // Offer an item to block popups for this site, if a whitelist entry exists
        // already for it.
        let blockString = gNavigatorBundle.getFormattedString("popupBlock", [uri.host]);
        blockedPopupAllowSite.setAttribute("label", blockString);
        blockedPopupAllowSite.setAttribute("block", "true");
      }
      else {
        // Offer an item to allow popups for this site
        let allowString = gNavigatorBundle.getFormattedString("popupAllow", [uri.host]);
        blockedPopupAllowSite.setAttribute("label", allowString);
        blockedPopupAllowSite.removeAttribute("block");
      }
    }
    catch (e) {
      blockedPopupAllowSite.setAttribute("hidden", "true");
    }

    if (gPrivateBrowsingUI.privateBrowsingEnabled)
      blockedPopupAllowSite.setAttribute("disabled", "true");
    else
      blockedPopupAllowSite.removeAttribute("disabled");

    var item = aEvent.target.lastChild;
    while (item && item.getAttribute("observes") != "blockedPopupsSeparator") {
      var next = item.previousSibling;
      item.parentNode.removeChild(item);
      item = next;
    }

    var foundUsablePopupURI = false;
    var pageReport = gBrowser.pageReport;
    if (pageReport) {
      for (var i = 0; i < pageReport.length; ++i) {
        var popupURIspec = pageReport[i].popupWindowURI.spec;

        // Sometimes the popup URI that we get back from the pageReport
        // isn't useful (for instance, netscape.com's popup URI ends up
        // being "http://www.netscape.com", which isn't really the URI of
        // the popup they're trying to show).  This isn't going to be
        // useful to the user, so we won't create a menu item for it.
        if (popupURIspec == "" || popupURIspec == "about:blank" ||
            popupURIspec == uri.spec)
          continue;

        // Because of the short-circuit above, we may end up in a situation
        // in which we don't have any usable popup addresses to show in
        // the menu, and therefore we shouldn't show the separator.  However,
        // since we got past the short-circuit, we must've found at least
        // one usable popup URI and thus we'll turn on the separator later.
        foundUsablePopupURI = true;

        var menuitem = document.createElement("menuitem");
        var label = gNavigatorBundle.getFormattedString("popupShowPopupPrefix",
                                                        [popupURIspec]);
        menuitem.setAttribute("label", label);
        menuitem.setAttribute("popupWindowURI", popupURIspec);
        menuitem.setAttribute("popupWindowFeatures", pageReport[i].popupWindowFeatures);
        menuitem.setAttribute("popupWindowName", pageReport[i].popupWindowName);
        menuitem.setAttribute("oncommand", "gPopupBlockerObserver.showBlockedPopup(event);");
        menuitem.requestingWindow = pageReport[i].requestingWindow;
        menuitem.requestingDocument = pageReport[i].requestingDocument;
        aEvent.target.appendChild(menuitem);
      }
    }

    // Show or hide the separator, depending on whether we added any
    // showable popup addresses to the menu.
    var blockedPopupsSeparator =
      document.getElementById("blockedPopupsSeparator");
    if (foundUsablePopupURI)
      blockedPopupsSeparator.removeAttribute("hidden");
    else
      blockedPopupsSeparator.setAttribute("hidden", true);

    var blockedPopupDontShowMessage = document.getElementById("blockedPopupDontShowMessage");
    var showMessage = gPrefService.getBoolPref("privacy.popups.showBrowserMessage");
    blockedPopupDontShowMessage.setAttribute("checked", !showMessage);
    if (aEvent.target.localName == "popup")
      blockedPopupDontShowMessage.setAttribute("label", gNavigatorBundle.getString("popupWarningDontShowFromMessage"));
    else
      blockedPopupDontShowMessage.setAttribute("label", gNavigatorBundle.getString("popupWarningDontShowFromStatusbar"));
  },

  showBlockedPopup: function (aEvent)
  {
    var target = aEvent.target;
    var popupWindowURI = target.getAttribute("popupWindowURI");
    var features = target.getAttribute("popupWindowFeatures");
    var name = target.getAttribute("popupWindowName");

    var dwi = target.requestingWindow;

    // If we have a requesting window and the requesting document is
    // still the current document, open the popup.
    if (dwi && dwi.document == target.requestingDocument) {
      dwi.open(popupWindowURI, name, features);
    }
  },

  editPopupSettings: function ()
  {
    var host = "";
    try {
      host = gBrowser.currentURI.host;
    }
    catch (e) { }

    var bundlePreferences = document.getElementById("bundle_preferences");
    var params = { blockVisible   : false,
                   sessionVisible : false,
                   allowVisible   : true,
                   prefilledHost  : host,
                   permissionType : "popup",
                   windowTitle    : bundlePreferences.getString("popuppermissionstitle"),
                   introText      : bundlePreferences.getString("popuppermissionstext") };
    var existingWindow = Services.wm.getMostRecentWindow("Browser:Permissions");
    if (existingWindow) {
      existingWindow.initWithParams(params);
      existingWindow.focus();
    }
    else
      window.openDialog("chrome://browser/content/preferences/permissions.xul",
                        "_blank", "resizable,dialog=no,centerscreen", params);
  },

  dontShowMessage: function ()
  {
    var showMessage = gPrefService.getBoolPref("privacy.popups.showBrowserMessage");
    var firstTime = gPrefService.getBoolPref("privacy.popups.firstTime");

    // If the info message is showing at the top of the window, and the user has never
    // hidden the message before, show an info box telling the user where the info
    // will be displayed.
    if (showMessage && firstTime)
      this._displayPageReportFirstTime();

    gPrefService.setBoolPref("privacy.popups.showBrowserMessage", !showMessage);

    gBrowser.getNotificationBox().removeCurrentNotification();
  },

  _displayPageReportFirstTime: function ()
  {
    window.openDialog("chrome://browser/content/pageReportFirstTime.xul", "_blank",
                      "dependent");
  }
};

const gXPInstallObserver = {
  _findChildShell: function (aDocShell, aSoughtShell)
  {
    if (aDocShell == aSoughtShell)
      return aDocShell;

    var node = aDocShell.QueryInterface(Components.interfaces.nsIDocShellTreeNode);
    for (var i = 0; i < node.childCount; ++i) {
      var docShell = node.getChildAt(i);
      docShell = this._findChildShell(docShell, aSoughtShell);
      if (docShell == aSoughtShell)
        return docShell;
    }
    return null;
  },

  _getBrowser: function (aDocShell)
  {
    for (var i = 0; i < gBrowser.browsers.length; ++i) {
      var browser = gBrowser.getBrowserAtIndex(i);
      if (this._findChildShell(browser.docShell, aDocShell))
        return browser;
    }
    return null;
  },

  observe: function (aSubject, aTopic, aData)
  {
    var brandBundle = document.getElementById("bundle_brand");
    var installInfo = aSubject.QueryInterface(Components.interfaces.amIWebInstallInfo);
    var win = installInfo.originatingWindow;
    var shell = win.QueryInterface(Components.interfaces.nsIInterfaceRequestor)
                   .getInterface(Components.interfaces.nsIWebNavigation)
                   .QueryInterface(Components.interfaces.nsIDocShell);
    var browser = this._getBrowser(shell);
    if (!browser)
      return;
    const anchorID = "addons-notification-icon";
    var messageString, action;
    var brandShortName = brandBundle.getString("brandShortName");

    var notificationID = aTopic;
    // Make notifications persist a minimum of 30 seconds
    var options = {
      timeout: Date.now() + 30000
    };

    switch (aTopic) {
    case "addon-install-blocked":
      var enabled = true;
      try {
        enabled = gPrefService.getBoolPref("xpinstall.enabled");
      }
      catch (e) {
      }

      if (!enabled) {
        notificationID = "xpinstall-disabled"
        if (PopupNotifications.getNotification(notificationID, browser))
          return;

        if (gPrefService.prefIsLocked("xpinstall.enabled")) {
          messageString = gNavigatorBundle.getString("xpinstallDisabledMessageLocked");
          buttons = [];
        }
        else {
          messageString = gNavigatorBundle.getString("xpinstallDisabledMessage");

          action = {
            label: gNavigatorBundle.getString("xpinstallDisabledButton"),
            accessKey: gNavigatorBundle.getString("xpinstallDisabledButton.accesskey"),
            callback: function editPrefs() {
              gPrefService.setBoolPref("xpinstall.enabled", true);
            }
          };
        }
      }
      else {
        if (PopupNotifications.getNotification(notificationID, browser))
          return;

        messageString = gNavigatorBundle.getFormattedString("xpinstallPromptWarning",
                          [brandShortName, installInfo.originatingURI.host]);

        action = {
          label: gNavigatorBundle.getString("xpinstallPromptAllowButton"),
          accessKey: gNavigatorBundle.getString("xpinstallPromptAllowButton.accesskey"),
          callback: function() {
            installInfo.install();
          }
        };
      }

      PopupNotifications.show(browser, notificationID, messageString, anchorID,
                              action, null, options);
      break;
    case "addon-install-failed":
      // TODO This isn't terribly ideal for the multiple failure case
      installInfo.installs.forEach(function(aInstall) {
        var host = (installInfo.originatingURI instanceof Ci.nsIStandardURL) &&
                   installInfo.originatingURI.host;
        if (!host)
          host = (aInstall.sourceURI instanceof Ci.nsIStandardURL) &&
                 aInstall.sourceURI.host;

        var error = (host || aInstall.error == 0) ? "addonError" : "addonLocalError";
        if (aInstall.error != 0)
          error += aInstall.error;
        else if (aInstall.addon.blocklistState == Ci.nsIBlocklistService.STATE_BLOCKED)
          error += "Blocklisted";
        else
          error += "Incompatible";

        messageString = gNavigatorBundle.getString(error);
        messageString = messageString.replace("#1", aInstall.name);
        if (host)
          messageString = messageString.replace("#2", host);
        messageString = messageString.replace("#3", brandShortName);
        messageString = messageString.replace("#4", Services.appinfo.version);

        PopupNotifications.show(browser, notificationID, messageString, anchorID,
                                action, null, options);
      });
      break;
    case "addon-install-complete":
      var notification = PopupNotifications.getNotification(notificationID, browser);
      if (notification)
        PopupNotifications.remove(notification);

      var needsRestart = installInfo.installs.some(function(i) {
        return (i.addon.pendingOperations & AddonManager.PENDING_INSTALL) != 0;
      });

      if (needsRestart) {
        messageString = gNavigatorBundle.getString("addonsInstalledNeedsRestart");
        action = {
          label: gNavigatorBundle.getString("addonInstallRestartButton"),
          accessKey: gNavigatorBundle.getString("addonInstallRestartButton.accesskey"),
          callback: function() {
            Application.restart();
          }
        };
      }
      else {
        messageString = gNavigatorBundle.getString("addonsInstalled");
        action = {
          label: gNavigatorBundle.getString("addonInstallManage"),
          accessKey: gNavigatorBundle.getString("addonInstallManage.accesskey"),
          callback: function() {
            // Calculate the add-on type that is most popular in the list of
            // installs
            var types = {};
            var bestType = null;
            installInfo.installs.forEach(function(aInstall) {
              if (aInstall.type in types)
                types[aInstall.type]++;
              else
                types[aInstall.type] = 1;
              if (!bestType || types[aInstall.type] > types[bestType])
                bestType = aInstall.type;
            });

            BrowserOpenAddonsMgr("addons://list/" + bestType);
          }
        };
      }

      messageString = PluralForm.get(installInfo.installs.length, messageString);
      messageString = messageString.replace("#1", installInfo.installs[0].name);
      messageString = messageString.replace("#2", installInfo.installs.length);
      messageString = messageString.replace("#3", brandShortName);

      PopupNotifications.show(browser, notificationID, messageString, anchorID,
                              action, null, options);
      break;
    }
  }
};

// Simple gestures support
//
// As per bug #412486, web content must not be allowed to receive any
// simple gesture events.  Multi-touch gesture APIs are in their
// infancy and we do NOT want to be forced into supporting an API that
// will probably have to change in the future.  (The current Mac OS X
// API is undocumented and was reverse-engineered.)  Until support is
// implemented in the event dispatcher to keep these events as
// chrome-only, we must listen for the simple gesture events during
// the capturing phase and call stopPropagation on every event.

let gGestureSupport = {
  /**
   * Add or remove mouse gesture event listeners
   *
   * @param aAddListener
   *        True to add/init listeners and false to remove/uninit
   */
  init: function GS_init(aAddListener) {
    const gestureEvents = ["SwipeGesture",
      "MagnifyGestureStart", "MagnifyGestureUpdate", "MagnifyGesture",
      "RotateGestureStart", "RotateGestureUpdate", "RotateGesture",
      "TapGesture", "PressTapGesture"];

    let addRemove = aAddListener ? window.addEventListener :
      window.removeEventListener;

    gestureEvents.forEach(function (event) addRemove("Moz" + event, this, true),
                          this);
  },

  /**
   * Dispatch events based on the type of mouse gesture event. For now, make
   * sure to stop propagation of every gesture event so that web content cannot
   * receive gesture events.
   *
   * @param aEvent
   *        The gesture event to handle
   */
  handleEvent: function GS_handleEvent(aEvent) {
    aEvent.stopPropagation();

    // Create a preference object with some defaults
    let def = function(aThreshold, aLatched)
      ({ threshold: aThreshold, latched: !!aLatched });

    switch (aEvent.type) {
      case "MozSwipeGesture":
        aEvent.preventDefault();
        return this.onSwipe(aEvent);
      case "MozMagnifyGestureStart":
        aEvent.preventDefault();
#ifdef XP_WIN
        return this._setupGesture(aEvent, "pinch", def(25, 0), "out", "in");
#else
        return this._setupGesture(aEvent, "pinch", def(150, 1), "out", "in");
#endif
      case "MozRotateGestureStart":
        aEvent.preventDefault();
        return this._setupGesture(aEvent, "twist", def(25, 0), "right", "left");
      case "MozMagnifyGestureUpdate":
      case "MozRotateGestureUpdate":
        aEvent.preventDefault();
        return this._doUpdate(aEvent);
      case "MozTapGesture":
        aEvent.preventDefault();
        return this._doAction(aEvent, ["tap"]);
      case "MozPressTapGesture":
      // Fall through to default behavior
      return;
    }
  },

  /**
   * Called at the start of "pinch" and "twist" gestures to setup all of the
   * information needed to process the gesture
   *
   * @param aEvent
   *        The continual motion start event to handle
   * @param aGesture
   *        Name of the gesture to handle
   * @param aPref
   *        Preference object with the names of preferences and defaults
   * @param aInc
   *        Command to trigger for increasing motion (without gesture name)
   * @param aDec
   *        Command to trigger for decreasing motion (without gesture name)
   */
  _setupGesture: function GS__setupGesture(aEvent, aGesture, aPref, aInc, aDec) {
    // Try to load user-set values from preferences
    for (let [pref, def] in Iterator(aPref))
      aPref[pref] = this._getPref(aGesture + "." + pref, def);

    // Keep track of the total deltas and latching behavior
    let offset = 0;
    let latchDir = aEvent.delta > 0 ? 1 : -1;
    let isLatched = false;

    // Create the update function here to capture closure state
    this._doUpdate = function GS__doUpdate(aEvent) {
      // Update the offset with new event data
      offset += aEvent.delta;

      // Check if the cumulative deltas exceed the threshold
      if (Math.abs(offset) > aPref["threshold"]) {
        // Trigger the action if we don't care about latching; otherwise, make
        // sure either we're not latched and going the same direction of the
        // initial motion; or we're latched and going the opposite way
        let sameDir = (latchDir ^ offset) >= 0;
        if (!aPref["latched"] || (isLatched ^ sameDir)) {
          this._doAction(aEvent, [aGesture, offset > 0 ? aInc : aDec]);

          // We must be getting latched or leaving it, so just toggle
          isLatched = !isLatched;
        }

        // Reset motion counter to prepare for more of the same gesture
        offset = 0;
      }
    };

    // The start event also contains deltas, so handle an update right away
    this._doUpdate(aEvent);
  },

  /**
   * Generator producing the powerset of the input array where the first result
   * is the complete set and the last result (before StopIteration) is empty.
   *
   * @param aArray
   *        Source array containing any number of elements
   * @yield Array that is a subset of the input array from full set to empty
   */
  _power: function GS__power(aArray) {
    // Create a bitmask based on the length of the array
    let num = 1 << aArray.length;
    while (--num >= 0) {
      // Only select array elements where the current bit is set
      yield aArray.reduce(function (aPrev, aCurr, aIndex) {
        if (num & 1 << aIndex)
          aPrev.push(aCurr);
        return aPrev;
      }, []);
    }
  },

  /**
   * Determine what action to do for the gesture based on which keys are
   * pressed and which commands are set
   *
   * @param aEvent
   *        The original gesture event to convert into a fake click event
   * @param aGesture
   *        Array of gesture name parts (to be joined by periods)
   * @return Name of the command found for the event's keys and gesture. If no
   *         command is found, no value is returned (undefined).
   */
  _doAction: function GS__doAction(aEvent, aGesture) {
    // Create an array of pressed keys in a fixed order so that a command for
    // "meta" is preferred over "ctrl" when both buttons are pressed (and a
    // command for both don't exist)
    let keyCombos = [];
    ["shift", "alt", "ctrl", "meta"].forEach(function (key) {
      if (aEvent[key + "Key"])
        keyCombos.push(key);
    });

    // Try each combination of key presses in decreasing order for commands
    for each (let subCombo in this._power(keyCombos)) {
      // Convert a gesture and pressed keys into the corresponding command
      // action where the preference has the gesture before "shift" before
      // "alt" before "ctrl" before "meta" all separated by periods
      let command;
      try {
        command = this._getPref(aGesture.concat(subCombo).join("."));
      } catch (e) {}

      if (!command)
        continue;

      let node = document.getElementById(command);
      if (node) {
        if (node.getAttribute("disabled") != "true") {
          let cmdEvent = document.createEvent("xulcommandevent");
          cmdEvent.initCommandEvent("command", true, true, window, 0,
                                    aEvent.ctrlKey, aEvent.altKey, aEvent.shiftKey,
                                    aEvent.metaKey, null);
          node.dispatchEvent(cmdEvent);
        }
      } else {
        goDoCommand(command);
      }

      return command;
    }
    return null;
  },

  /**
   * Convert continual motion events into an action if it exceeds a threshold
   * in a given direction. This function will be set by _setupGesture to
   * capture state that needs to be shared across multiple gesture updates.
   *
   * @param aEvent
   *        The continual motion update event to handle
   */
  _doUpdate: function(aEvent) {},

  /**
   * Convert the swipe gesture into a browser action based on the direction
   *
   * @param aEvent
   *        The swipe event to handle
   */
  onSwipe: function GS_onSwipe(aEvent) {
    // Figure out which one (and only one) direction was triggered
    ["UP", "RIGHT", "DOWN", "LEFT"].forEach(function (dir) {
      if (aEvent.direction == aEvent["DIRECTION_" + dir])
        return this._doAction(aEvent, ["swipe", dir.toLowerCase()]);
    }, this);
  },

  /**
   * Get a gesture preference or use a default if it doesn't exist
   *
   * @param aPref
   *        Name of the preference to load under the gesture branch
   * @param aDef
   *        Default value if the preference doesn't exist
   */
  _getPref: function GS__getPref(aPref, aDef) {
    // Preferences branch under which all gestures preferences are stored
    const branch = "browser.gesture.";

    try {
      // Determine what type of data to load based on default value's type
      let type = typeof aDef;
      let getFunc = "get" + (type == "boolean" ? "Bool" :
                             type == "number" ? "Int" : "Char") + "Pref";
      return gPrefService[getFunc](branch + aPref);
    }
    catch (e) {
      return aDef;
    }
  },
};

function BrowserStartup() {
  var uriToLoad = null;

  // window.arguments[0]: URI to load (string), or an nsISupportsArray of
  //                      nsISupportsStrings to load, or a xul:tab of
  //                      a tabbrowser, which will be replaced by this
  //                      window (for this case, all other arguments are
  //                      ignored).
  //                 [1]: character set (string)
  //                 [2]: referrer (nsIURI)
  //                 [3]: postData (nsIInputStream)
  //                 [4]: allowThirdPartyFixup (bool)
  if ("arguments" in window && window.arguments[0])
    uriToLoad = window.arguments[0];

  var isLoadingBlank = uriToLoad == "about:blank";
  var mustLoadSidebar = false;

  prepareForStartup();

  if (uriToLoad && !isLoadingBlank) {
    if (uriToLoad instanceof Ci.nsISupportsArray) {
      let count = uriToLoad.Count();
      let specs = [];
      for (let i = 0; i < count; i++) {
        let urisstring = uriToLoad.GetElementAt(i).QueryInterface(Ci.nsISupportsString);
        specs.push(urisstring.data);
      }

      // This function throws for certain malformed URIs, so use exception handling
      // so that we don't disrupt startup
      try {
        gBrowser.loadTabs(specs, false, true);
      } catch (e) {}
    }
    else if (uriToLoad instanceof XULElement) {
      // swap the given tab with the default about:blank tab and then close
      // the original tab in the other window.

      // Stop the about:blank load
      gBrowser.stop();
      // make sure it has a docshell
      gBrowser.docShell;

      gBrowser.swapBrowsersAndCloseOther(gBrowser.selectedTab, uriToLoad);
    }
    else if (window.arguments.length >= 3) {
      loadURI(uriToLoad, window.arguments[2], window.arguments[3] || null,
              window.arguments[4] || false);
      content.focus();
    }
    // Note: loadOneOrMoreURIs *must not* be called if window.arguments.length >= 3.
    // Such callers expect that window.arguments[0] is handled as a single URI.
    else
      loadOneOrMoreURIs(uriToLoad);
  }

  if (window.opener && !window.opener.closed) {
    let openerSidebarBox = window.opener.document.getElementById("sidebar-box");
    // If the opener had a sidebar, open the same sidebar in our window.
    // The opener can be the hidden window too, if we're coming from the state
    // where no windows are open, and the hidden window has no sidebar box.
    if (openerSidebarBox && !openerSidebarBox.hidden) {
      let sidebarCmd = openerSidebarBox.getAttribute("sidebarcommand");
      let sidebarCmdElem = document.getElementById(sidebarCmd);

      // dynamically generated sidebars will fail this check.
      if (sidebarCmdElem) {
        let sidebarBox = document.getElementById("sidebar-box");
        let sidebarTitle = document.getElementById("sidebar-title");

        sidebarTitle.setAttribute(
          "value", window.opener.document.getElementById("sidebar-title").getAttribute("value"));
        sidebarBox.setAttribute("width", openerSidebarBox.boxObject.width);

        sidebarBox.setAttribute("sidebarcommand", sidebarCmd);
        // Note: we're setting 'src' on sidebarBox, which is a <vbox>, not on
        // the <browser id="sidebar">. This lets us delay the actual load until
        // delayedStartup().
        sidebarBox.setAttribute(
          "src", window.opener.document.getElementById("sidebar").getAttribute("src"));
        mustLoadSidebar = true;

        sidebarBox.hidden = false;
        document.getElementById("sidebar-splitter").hidden = false;
        sidebarCmdElem.setAttribute("checked", "true");
      }
    }
  }
  else {
    let box = document.getElementById("sidebar-box");
    if (box.hasAttribute("sidebarcommand")) {
      let commandID = box.getAttribute("sidebarcommand");
      if (commandID) {
        let command = document.getElementById(commandID);
        if (command) {
          mustLoadSidebar = true;
          box.hidden = false;
          document.getElementById("sidebar-splitter").hidden = false;
          command.setAttribute("checked", "true");
        }
        else {
          // Remove the |sidebarcommand| attribute, because the element it
          // refers to no longer exists, so we should assume this sidebar
          // panel has been uninstalled. (249883)
          box.removeAttribute("sidebarcommand");
        }
      }
    }
  }

  // Certain kinds of automigration rely on this notification to complete their
  // tasks BEFORE the browser window is shown.
  Services.obs.notifyObservers(null, "browser-window-before-show", "");

  // Set a sane starting width/height for all resolutions on new profiles.
  if (!document.documentElement.hasAttribute("width")) {
    let defaultWidth = 994;
    let defaultHeight;
    if (screen.availHeight <= 600) {
      document.documentElement.setAttribute("sizemode", "maximized");
      defaultWidth = 610;
      defaultHeight = 450;
    }
    else {
      // Create a narrower window for large or wide-aspect displays, to suggest
      // side-by-side page view.
      if (screen.availWidth >= 1600)
        defaultWidth = (screen.availWidth / 2) - 20;
      defaultHeight = screen.availHeight - 10;
#ifdef MOZ_WIDGET_GTK2
      // On X, we're not currently able to account for the size of the window
      // border.  Use 28px as a guess (titlebar + bottom window border)
      defaultHeight -= 28;
#endif
    }
    document.documentElement.setAttribute("width", defaultWidth);
    document.documentElement.setAttribute("height", defaultHeight);
  }

  if (!window.toolbar.visible) {
    // adjust browser UI for popups
    if (gURLBar) {
      gURLBar.setAttribute("readonly", "true");
      gURLBar.setAttribute("enablehistory", "false");
    }
    goSetCommandEnabled("Browser:OpenLocation", false);
    goSetCommandEnabled("cmd_newNavigatorTab", false);
  }

#ifdef MENUBAR_CAN_AUTOHIDE
  updateAppButtonDisplay();
#endif

  CombinedStopReload.init();

  allTabs.readPref();

  TabsOnTop.syncCommand();

  BookmarksMenuButton.init();

  setTimeout(delayedStartup, 0, isLoadingBlank, mustLoadSidebar);
}

function HandleAppCommandEvent(evt) {
  evt.stopPropagation();
  switch (evt.command) {
  case "Back":
    BrowserBack();
    break;
  case "Forward":
    BrowserForward();
    break;
  case "Reload":
    BrowserReloadSkipCache();
    break;
  case "Stop":
    BrowserStop();
    break;
  case "Search":
    BrowserSearch.webSearch();
    break;
  case "Bookmarks":
    toggleSidebar('viewBookmarksSidebar');
    break;
  case "Home":
    BrowserHome();
    break;
  default:
    break;
  }
}

function prepareForStartup() {
  gBrowser.addEventListener("DOMUpdatePageReport", gPopupBlockerObserver.onUpdatePageReport, false);

  gBrowser.addEventListener("PluginNotFound",     gPluginHandler, true);
  gBrowser.addEventListener("PluginCrashed",      gPluginHandler, true);
  gBrowser.addEventListener("PluginBlocklisted",  gPluginHandler, true);
  gBrowser.addEventListener("PluginOutdated",     gPluginHandler, true);
  gBrowser.addEventListener("PluginDisabled",     gPluginHandler, true);
  gBrowser.addEventListener("NewPluginInstalled", gPluginHandler.newPluginInstalled, true);

  Services.obs.addObserver(gPluginHandler.pluginCrashed, "plugin-crashed", false);

  window.addEventListener("AppCommand", HandleAppCommandEvent, true);

  var webNavigation;
  try {
    webNavigation = getWebNavigation();
    if (!webNavigation)
      throw "no XBL binding for browser";
  } catch (e) {
    alert("Error launching browser window:" + e);
    window.close(); // Give up.
    return;
  }

  // initialize observers and listeners
  // and give C++ access to gBrowser
  XULBrowserWindow.init();
  window.QueryInterface(Ci.nsIInterfaceRequestor)
        .getInterface(nsIWebNavigation)
        .QueryInterface(Ci.nsIDocShellTreeItem).treeOwner
        .QueryInterface(Ci.nsIInterfaceRequestor)
        .getInterface(Ci.nsIXULWindow)
        .XULBrowserWindow = window.XULBrowserWindow;
  window.QueryInterface(Ci.nsIDOMChromeWindow).browserDOMWindow =
    new nsBrowserAccess();

  // set default character set if provided
  if ("arguments" in window && window.arguments.length > 1 && window.arguments[1]) {
    if (window.arguments[1].indexOf("charset=") != -1) {
      var arrayArgComponents = window.arguments[1].split("=");
      if (arrayArgComponents) {
        //we should "inherit" the charset menu setting in a new window
        getMarkupDocumentViewer().defaultCharacterSet = arrayArgComponents[1];
      }
    }
  }

  // Manually hook up session and global history for the first browser
  // so that we don't have to load global history before bringing up a
  // window.
  // Wire up session and global history before any possible
  // progress notifications for back/forward button updating
  webNavigation.sessionHistory = Components.classes["@mozilla.org/browser/shistory;1"]
                                           .createInstance(Components.interfaces.nsISHistory);
  Services.obs.addObserver(gBrowser.browsers[0], "browser:purge-session-history", false);

  // remove the disablehistory attribute so the browser cleans up, as
  // though it had done this work itself
  gBrowser.browsers[0].removeAttribute("disablehistory");

  // enable global history
  try {
    gBrowser.docShell.QueryInterface(Components.interfaces.nsIDocShellHistory).useGlobalHistory = true;
  } catch(ex) {
    Components.utils.reportError("Places database may be locked: " + ex);
  }

  // hook up UI through progress listener
  gBrowser.addProgressListener(window.XULBrowserWindow, Components.interfaces.nsIWebProgress.NOTIFY_ALL);
  gBrowser.addTabsProgressListener(window.TabsProgressListener);

  // setup our common DOMLinkAdded listener
  gBrowser.addEventListener("DOMLinkAdded", DOMLinkHandler, false);

  // setup our MozApplicationManifest listener
  gBrowser.addEventListener("MozApplicationManifest",
                            OfflineApps, false);

  // setup simple gestures support
  gGestureSupport.init(true);
}

function delayedStartup(isLoadingBlank, mustLoadSidebar) {
  Services.obs.addObserver(gSessionHistoryObserver, "browser:purge-session-history", false);
  Services.obs.addObserver(gXPInstallObserver, "addon-install-blocked", false);
  Services.obs.addObserver(gXPInstallObserver, "addon-install-failed", false);
  Services.obs.addObserver(gXPInstallObserver, "addon-install-complete", false);

  BrowserOffline.init();
  OfflineApps.init();

  gBrowser.addEventListener("pageshow", function(evt) { setTimeout(pageShowEventHandlers, 0, evt); }, true);

  // Ensure login manager is up and running.
  Cc["@mozilla.org/login-manager;1"].getService(Ci.nsILoginManager);

  if (mustLoadSidebar) {
    let sidebar = document.getElementById("sidebar");
    let sidebarBox = document.getElementById("sidebar-box");
    sidebar.setAttribute("src", sidebarBox.getAttribute("src"));
  }

  UpdateUrlbarSearchSplitterState();

  PlacesStarButton.init();

  // called when we go into full screen, even if it is
  // initiated by a web page script
  window.addEventListener("fullscreen", onFullScreen, true);

  if (isLoadingBlank && gURLBar && isElementVisible(gURLBar))
    gURLBar.focus();
  else
    gBrowser.selectedBrowser.focus();

  gNavToolbox.customizeDone = BrowserToolboxCustomizeDone;
  gNavToolbox.customizeChange = BrowserToolboxCustomizeChange;

  // Set up Sanitize Item
  initializeSanitizer();

  // Enable/Disable auto-hide tabbar
  gBrowser.tabContainer.updateVisibility();

  gPrefService.addObserver(gHomeButton.prefDomain, gHomeButton, false);

  var homeButton = document.getElementById("home-button");
  gHomeButton.updateTooltip(homeButton);
  gHomeButton.updatePersonalToolbarStyle(homeButton);

#ifdef HAVE_SHELL_SERVICE
  // Perform default browser checking (after window opens).
  var shell = getShellService();
  if (shell) {
    var shouldCheck = shell.shouldCheckDefaultBrowser;
    var willRecoverSession = false;
    try {
      var ss = Cc["@mozilla.org/browser/sessionstartup;1"].
               getService(Ci.nsISessionStartup);
      willRecoverSession =
        (ss.sessionType == Ci.nsISessionStartup.RECOVER_SESSION);
    }
    catch (ex) { /* never mind; suppose SessionStore is broken */ }
    if (shouldCheck && !shell.isDefaultBrowser(true) && !willRecoverSession) {
      var brandBundle = document.getElementById("bundle_brand");
      var shellBundle = document.getElementById("bundle_shell");

      var brandShortName = brandBundle.getString("brandShortName");
      var promptTitle = shellBundle.getString("setDefaultBrowserTitle");
      var promptMessage = shellBundle.getFormattedString("setDefaultBrowserMessage",
                                                         [brandShortName]);
      var checkboxLabel = shellBundle.getFormattedString("setDefaultBrowserDontAsk",
                                                         [brandShortName]);
      var checkEveryTime = { value: shouldCheck };
      var ps = Services.prompt;
      var rv = ps.confirmEx(window, promptTitle, promptMessage,
                            ps.STD_YES_NO_BUTTONS,
                            null, null, null, checkboxLabel, checkEveryTime);
      if (rv == 0)
        shell.setDefaultBrowser(true, false);
      shell.shouldCheckDefaultBrowser = checkEveryTime.value;
    }
  }
#endif

  // BiDi UI
  gBidiUI = isBidiEnabled();
  if (gBidiUI) {
    document.getElementById("documentDirection-separator").hidden = false;
    document.getElementById("documentDirection-swap").hidden = false;
    document.getElementById("textfieldDirection-separator").hidden = false;
    document.getElementById("textfieldDirection-swap").hidden = false;
  }

#ifdef XP_MACOSX
  // Setup click-and-hold gestures access to the session history
  // menus if global click-and-hold isn't turned on
  if (!getBoolPref("ui.click_hold_context_menus", false))
    SetClickAndHoldHandlers();
#endif

  // Initialize the full zoom setting.
  // We do this before the session restore service gets initialized so we can
  // apply full zoom settings to tabs restored by the session restore service.
  try {
    FullZoom.init();
  }
  catch(ex) {
    Components.utils.reportError("Failed to init content pref service:\n" + ex);
  }

  let NP = {};
  Cu.import("resource:///modules/NetworkPrioritizer.jsm", NP);
  NP.trackBrowserWindow(window);

  // initialize the session-restore service (in case it's not already running)
  try {
    Cc["@mozilla.org/browser/sessionstore;1"]
      .getService(Ci.nsISessionStore)
      .init(window);
  } catch (ex) {
    dump("nsSessionStore could not be initialized: " + ex + "\n");
  }

  PlacesToolbarHelper.init();

  // bookmark-all-tabs command
  gBookmarkAllTabsHandler.init();

  // Attach a listener to watch for "command" events bubbling up from error
  // pages.  This lets us fix bugs like 401575 which require error page UI to
  // do privileged things, without letting error pages have any privilege
  // themselves.
  gBrowser.addEventListener("command", BrowserOnCommand, false);

  ctrlTab.readPref();
  gPrefService.addObserver(ctrlTab.prefName, ctrlTab, false);
  gPrefService.addObserver(allTabs.prefName, allTabs, false);

  // Initialize the microsummary service by retrieving it, prompting its factory
  // to create its singleton, whose constructor initializes the service.
  // Started 4 seconds after delayedStartup (before the livemarks service below).
  setTimeout(function() {
    try {
      Cc["@mozilla.org/microsummary/service;1"].getService(Ci.nsIMicrosummaryService);
    } catch (ex) {
      Components.utils.reportError("Failed to init microsummary service:\n" + ex);
    }
  }, 4000);

  // Delayed initialization of the livemarks update timer.
  // Livemark updates don't need to start until after bookmark UI
  // such as the toolbar has initialized. Starting 5 seconds after
  // delayedStartup in order to stagger this after the microsummary
  // service (see above) and before the download manager starts (see below).
  setTimeout(function() PlacesUtils.livemarks.start(), 5000);

  // Initialize the download manager some time after the app starts so that
  // auto-resume downloads begin (such as after crashing or quitting with
  // active downloads) and speeds up the first-load of the download manager UI.
  // If the user manually opens the download manager before the timeout, the
  // downloads will start right away, and getting the service again won't hurt.
  setTimeout(function() {
    gDownloadMgr = Cc["@mozilla.org/download-manager;1"].
                   getService(Ci.nsIDownloadManager);

    // Initialize the downloads monitor panel listener
    DownloadMonitorPanel.init();

    if (Win7Features) {
      let tempScope = {};
      Cu.import("resource://gre/modules/DownloadTaskbarProgress.jsm",
                tempScope);
      tempScope.DownloadTaskbarProgress.onBrowserWindowLoad(window);
    }
  }, 10000);

  // Delayed initialization of PlacesDBUtils.
  // This component checks for database coherence once per day, on
  // an idle timer, taking corrective actions where needed.
  setTimeout(function() PlacesUtils.startPlacesDBUtils(), 15000);

#ifndef XP_MACOSX
  updateEditUIVisibility();
  let placesContext = document.getElementById("placesContext");
  placesContext.addEventListener("popupshowing", updateEditUIVisibility, false);
  placesContext.addEventListener("popuphiding", updateEditUIVisibility, false);
#endif

  // initialize the private browsing UI
  gPrivateBrowsingUI.init();

  gBrowser.mPanelContainer.addEventListener("InstallBrowserTheme", LightWeightThemeWebInstaller, false, true);
  gBrowser.mPanelContainer.addEventListener("PreviewBrowserTheme", LightWeightThemeWebInstaller, false, true);
  gBrowser.mPanelContainer.addEventListener("ResetBrowserThemePreview", LightWeightThemeWebInstaller, false, true);

  if (Win7Features)
    Win7Features.onOpenWindow();

  Services.obs.notifyObservers(window, "browser-delayed-startup-finished", "");
}

function BrowserShutdown()
{
  if (Win7Features)
    Win7Features.onCloseWindow();

  gPrefService.removeObserver(ctrlTab.prefName, ctrlTab);
  gPrefService.removeObserver(allTabs.prefName, allTabs);
  ctrlTab.uninit();
  allTabs.uninit();

  CombinedStopReload.uninit();

  gGestureSupport.init(false);

  FullScreen.cleanup();

  try {
    FullZoom.destroy();
  }
  catch(ex) {
    Components.utils.reportError(ex);
  }

  Services.obs.removeObserver(gSessionHistoryObserver, "browser:purge-session-history");
  Services.obs.removeObserver(gXPInstallObserver, "addon-install-blocked");
  Services.obs.removeObserver(gXPInstallObserver, "addon-install-failed");
  Services.obs.removeObserver(gXPInstallObserver, "addon-install-complete");
  Services.obs.removeObserver(gPluginHandler.pluginCrashed, "plugin-crashed");

  try {
    gBrowser.removeProgressListener(window.XULBrowserWindow);
    gBrowser.removeTabsProgressListener(window.TabsProgressListener);
  } catch (ex) {
  }

  PlacesStarButton.uninit();

  try {
    gPrefService.removeObserver(gHomeButton.prefDomain, gHomeButton);
  } catch (ex) {
    Components.utils.reportError(ex);
  }

  BrowserOffline.uninit();
  OfflineApps.uninit();
  DownloadMonitorPanel.uninit();
  gPrivateBrowsingUI.uninit();

  var enumerator = Services.wm.getEnumerator(null);
  enumerator.getNext();
  if (!enumerator.hasMoreElements()) {
    document.persist("sidebar-box", "sidebarcommand");
    document.persist("sidebar-box", "width");
    document.persist("sidebar-box", "src");
    document.persist("sidebar-title", "value");
  }

  window.XULBrowserWindow.destroy();
  window.XULBrowserWindow = null;
  window.QueryInterface(Components.interfaces.nsIInterfaceRequestor)
        .getInterface(Components.interfaces.nsIWebNavigation)
        .QueryInterface(Components.interfaces.nsIDocShellTreeItem).treeOwner
        .QueryInterface(Components.interfaces.nsIInterfaceRequestor)
        .getInterface(Components.interfaces.nsIXULWindow)
        .XULBrowserWindow = null;
  window.QueryInterface(Ci.nsIDOMChromeWindow).browserDOMWindow = null;
}

#ifdef XP_MACOSX
// nonBrowserWindowStartup(), nonBrowserWindowDelayedStartup(), and
// nonBrowserWindowShutdown() are used for non-browser windows in
// macBrowserOverlay
function nonBrowserWindowStartup()
{
  // Disable inappropriate commands / submenus
  var disabledItems = ['Browser:SavePage',
                       'Browser:SendLink', 'cmd_pageSetup', 'cmd_print', 'cmd_find', 'cmd_findAgain',
                       'viewToolbarsMenu', 'cmd_toggleTaskbar', 'viewSidebarMenuMenu', 'Browser:Reload',
                       'viewFullZoomMenu', 'pageStyleMenu', 'charsetMenu', 'View:PageSource', 'View:FullScreen',
                       'viewHistorySidebar', 'Browser:AddBookmarkAs', 'View:PageInfo', 'Tasks:InspectPage'];
  var element;

  for (var id in disabledItems)
  {
    element = document.getElementById(disabledItems[id]);
    if (element)
      element.setAttribute("disabled", "true");
  }

  // If no windows are active (i.e. we're the hidden window), disable the close, minimize
  // and zoom menu commands as well
  if (window.location.href == "chrome://browser/content/hiddenWindow.xul")
  {
    var hiddenWindowDisabledItems = ['cmd_close', 'minimizeWindow', 'zoomWindow'];
    for (var id in hiddenWindowDisabledItems)
    {
      element = document.getElementById(hiddenWindowDisabledItems[id]);
      if (element)
        element.setAttribute("disabled", "true");
    }

    // also hide the window-list separator
    element = document.getElementById("sep-window-list");
    element.setAttribute("hidden", "true");

    // Setup the dock menu.
    let dockMenuElement = document.getElementById("menu_mac_dockmenu");
    if (dockMenuElement != null) {
      let nativeMenu = Cc["@mozilla.org/widget/standalonenativemenu;1"]
                       .createInstance(Ci.nsIStandaloneNativeMenu);

      try {
        nativeMenu.init(dockMenuElement);

        let dockSupport = Cc["@mozilla.org/widget/macdocksupport;1"]
                          .getService(Ci.nsIMacDockSupport);
        dockSupport.dockMenu = nativeMenu;
      }
      catch (e) {
      }
    }
  }


  setTimeout(nonBrowserWindowDelayedStartup, 0);
}

function nonBrowserWindowDelayedStartup()
{
  // initialise the offline listener
  BrowserOffline.init();

  // Set up Sanitize Item
  initializeSanitizer();

  // initialize the private browsing UI
  gPrivateBrowsingUI.init();
}

function nonBrowserWindowShutdown()
{
  BrowserOffline.uninit();

  gPrivateBrowsingUI.uninit();
}
#endif

function initializeSanitizer()
{
  const kDidSanitizeDomain = "privacy.sanitize.didShutdownSanitize";
  if (gPrefService.prefHasUserValue(kDidSanitizeDomain)) {
    gPrefService.clearUserPref(kDidSanitizeDomain);
    // We need to persist this preference change, since we want to
    // check it at next app start even if the browser exits abruptly
    gPrefService.savePrefFile(null);
  }

  /**
   * Migrate Firefox 3.0 privacy.item prefs under one of these conditions:
   *
   * a) User has customized any privacy.item prefs
   * b) privacy.sanitize.sanitizeOnShutdown is set
   */
  if (!gPrefService.getBoolPref("privacy.sanitize.migrateFx3Prefs")) {
    let itemBranch = gPrefService.getBranch("privacy.item.");
    let itemArray = itemBranch.getChildList("");

    // See if any privacy.item prefs are set
    let doMigrate = itemArray.some(function (name) itemBranch.prefHasUserValue(name));
    // Or if sanitizeOnShutdown is set
    if (!doMigrate)
      doMigrate = gPrefService.getBoolPref("privacy.sanitize.sanitizeOnShutdown");

    if (doMigrate) {
      let cpdBranch = gPrefService.getBranch("privacy.cpd.");
      let clearOnShutdownBranch = gPrefService.getBranch("privacy.clearOnShutdown.");
      itemArray.forEach(function (name) {
        try {
          // don't migrate password or offlineApps clearing in the CRH dialog since
          // there's no UI for those anymore. They default to false. bug 497656
          if (name != "passwords" && name != "offlineApps")
            cpdBranch.setBoolPref(name, itemBranch.getBoolPref(name));
          clearOnShutdownBranch.setBoolPref(name, itemBranch.getBoolPref(name));
        }
        catch(e) {
          Cu.reportError("Exception thrown during privacy pref migration: " + e);
        }
      });
    }

    gPrefService.setBoolPref("privacy.sanitize.migrateFx3Prefs", true);
  }
}

function gotoHistoryIndex(aEvent)
{
  var index = aEvent.target.getAttribute("index");
  if (!index)
    return false;

  var where = whereToOpenLink(aEvent);

  if (where == "current") {
    // Normal click.  Go there in the current tab and update session history.

    try {
      gBrowser.gotoIndex(index);
    }
    catch(ex) {
      return false;
    }
    return true;
  }
  else {
    // Modified click.  Go there in a new tab/window.
    // This code doesn't copy history or work well with framed pages.

    var sessionHistory = getWebNavigation().sessionHistory;
    var entry = sessionHistory.getEntryAtIndex(index, false);
    var url = entry.URI.spec;
    openUILinkIn(url, where, {relatedToCurrent: true});
    return true;
  }
}

function BrowserForward(aEvent) {
  var where = whereToOpenLink(aEvent, false, true);

  if (where == "current") {
    try {
      gBrowser.goForward();
    }
    catch(ex) {
    }
  }
  else {
    var sessionHistory = getWebNavigation().sessionHistory;
    var currentIndex = sessionHistory.index;
    var entry = sessionHistory.getEntryAtIndex(currentIndex + 1, false);
    var url = entry.URI.spec;
    openUILinkIn(url, where, {relatedToCurrent: true});
  }
}

function BrowserBack(aEvent) {
  var where = whereToOpenLink(aEvent, false, true);

  if (where == "current") {
    try {
      gBrowser.goBack();
    }
    catch(ex) {
    }
  }
  else {
    var sessionHistory = getWebNavigation().sessionHistory;
    var currentIndex = sessionHistory.index;
    var entry = sessionHistory.getEntryAtIndex(currentIndex - 1, false);
    var url = entry.URI.spec;
    openUILinkIn(url, where, {relatedToCurrent: true});
  }
}

function BrowserHandleBackspace()
{
  switch (gPrefService.getIntPref("browser.backspace_action")) {
  case 0:
    BrowserBack();
    break;
  case 1:
    goDoCommand("cmd_scrollPageUp");
    break;
  }
}

function BrowserHandleShiftBackspace()
{
  switch (gPrefService.getIntPref("browser.backspace_action")) {
  case 0:
    BrowserForward();
    break;
  case 1:
    goDoCommand("cmd_scrollPageDown");
    break;
  }
}

function BrowserStop()
{
  try {
    const stopFlags = nsIWebNavigation.STOP_ALL;
    getWebNavigation().stop(stopFlags);
  }
  catch(ex) {
  }
}

function BrowserReloadOrDuplicate(aEvent) {
  var backgroundTabModifier = aEvent.button == 1 ||
#ifdef XP_MACOSX
    aEvent.metaKey;
#else
    aEvent.ctrlKey;
#endif
  if (aEvent.shiftKey && !backgroundTabModifier) {
    BrowserReloadSkipCache();
    return;
  }

  var where = whereToOpenLink(aEvent, false, true);
  if (where == "current")
    BrowserReload();
  else
    openUILinkIn(getWebNavigation().currentURI.spec, where,
                 {relatedToCurrent: true});
}

function BrowserReload() {
  const reloadFlags = nsIWebNavigation.LOAD_FLAGS_NONE;
  BrowserReloadWithFlags(reloadFlags);
}

function BrowserReloadSkipCache() {
  // Bypass proxy and cache.
  const reloadFlags = nsIWebNavigation.LOAD_FLAGS_BYPASS_PROXY | nsIWebNavigation.LOAD_FLAGS_BYPASS_CACHE;
  BrowserReloadWithFlags(reloadFlags);
}

function BrowserHome()
{
  var homePage = gHomeButton.getHomePage();
  loadOneOrMoreURIs(homePage);
}

function BrowserGoHome(aEvent) {
  if (aEvent && "button" in aEvent &&
      aEvent.button == 2) // right-click: do nothing
    return;

  var homePage = gHomeButton.getHomePage();
  var where = whereToOpenLink(aEvent, false, true);
  var urls;

  // openUILinkIn in utilityOverlay.js doesn't handle loading multiple pages
  switch (where) {
  case "current":
    loadOneOrMoreURIs(homePage);
    break;
  case "tabshifted":
  case "tab":
    urls = homePage.split("|");
    var loadInBackground = getBoolPref("browser.tabs.loadBookmarksInBackground", false);
    gBrowser.loadTabs(urls, loadInBackground);
    break;
  case "window":
    OpenBrowserWindow();
    break;
  }
}

function loadOneOrMoreURIs(aURIString)
{
#ifdef XP_MACOSX
  // we're not a browser window, pass the URI string to a new browser window
  if (window.location.href != getBrowserURL())
  {
    window.openDialog(getBrowserURL(), "_blank", "all,dialog=no", aURIString);
    return;
  }
#endif
  // This function throws for certain malformed URIs, so use exception handling
  // so that we don't disrupt startup
  try {
    gBrowser.loadTabs(aURIString.split("|"), false, true);
  }
  catch (e) {
  }
}

function focusAndSelectUrlBar() {
  if (gURLBar && !gURLBar.readOnly) {
    if (window.fullScreen)
      FullScreen.mouseoverToggle(true);
    if (isElementVisible(gURLBar)) {
      gURLBar.focus();
      gURLBar.select();
      return true;
    }
  }
  return false;
}

function openLocation() {
  if (focusAndSelectUrlBar())
    return;

#ifdef XP_MACOSX
  if (window.location.href != getBrowserURL()) {
    var win = getTopWin();
    if (win) {
      // If there's an open browser window, it should handle this command
      win.focus()
      win.openLocation();
    }
    else {
      // If there are no open browser windows, open a new one
      win = window.openDialog("chrome://browser/content/", "_blank",
                              "chrome,all,dialog=no", "about:blank");
      win.addEventListener("load", openLocationCallback, false);
    }
    return;
  }
#endif
  openDialog("chrome://browser/content/openLocation.xul", "_blank",
             "chrome,modal,titlebar", window);
}

function openLocationCallback()
{
  // make sure the DOM is ready
  setTimeout(function() { this.openLocation(); }, 0);
}

function BrowserOpenTab()
{
  if (!gBrowser) {
    // If there are no open browser windows, open a new one
    window.openDialog("chrome://browser/content/", "_blank",
                      "chrome,all,dialog=no", "about:blank");
    return;
  }
  gBrowser.loadOneTab("about:blank", {inBackground: false});
  focusAndSelectUrlBar();
}

/* Called from the openLocation dialog. This allows that dialog to instruct
   its opener to open a new window and then step completely out of the way.
   Anything less byzantine is causing horrible crashes, rather believably,
   though oddly only on Linux. */
function delayedOpenWindow(chrome, flags, href, postData)
{
  // The other way to use setTimeout,
  // setTimeout(openDialog, 10, chrome, "_blank", flags, url),
  // doesn't work here.  The extra "magic" extra argument setTimeout adds to
  // the callback function would confuse prepareForStartup() by making
  // window.arguments[1] be an integer instead of null.
  setTimeout(function() { openDialog(chrome, "_blank", flags, href, null, null, postData); }, 10);
}

/* Required because the tab needs time to set up its content viewers and get the load of
   the URI kicked off before becoming the active content area. */
function delayedOpenTab(aUrl, aReferrer, aCharset, aPostData, aAllowThirdPartyFixup)
{
  gBrowser.loadOneTab(aUrl, {
                      referrerURI: aReferrer,
                      charset: aCharset,
                      postData: aPostData,
                      inBackground: false,
                      allowThirdPartyFixup: aAllowThirdPartyFixup});
}

var gLastOpenDirectory = {
  _lastDir: null,
  get path() {
    if (!this._lastDir || !this._lastDir.exists()) {
      try {
        this._lastDir = gPrefService.getComplexValue("browser.open.lastDir",
                                                     Ci.nsILocalFile);
        if (!this._lastDir.exists())
          this._lastDir = null;
      }
      catch(e) {}
    }
    return this._lastDir;
  },
  set path(val) {
    if (!val || !val.exists() || !val.isDirectory())
      return;
    this._lastDir = val.clone();

    // Don't save the last open directory pref inside the Private Browsing mode
    if (!gPrivateBrowsingUI.privateBrowsingEnabled)
      gPrefService.setComplexValue("browser.open.lastDir", Ci.nsILocalFile,
                                   this._lastDir);
  },
  reset: function() {
    this._lastDir = null;
  }
};

function BrowserOpenFileWindow()
{
  // Get filepicker component.
  try {
    const nsIFilePicker = Components.interfaces.nsIFilePicker;
    var fp = Components.classes["@mozilla.org/filepicker;1"].createInstance(nsIFilePicker);
    fp.init(window, gNavigatorBundle.getString("openFile"), nsIFilePicker.modeOpen);
    fp.appendFilters(nsIFilePicker.filterAll | nsIFilePicker.filterText | nsIFilePicker.filterImages |
                     nsIFilePicker.filterXML | nsIFilePicker.filterHTML);
    fp.displayDirectory = gLastOpenDirectory.path;

    if (fp.show() == nsIFilePicker.returnOK) {
      if (fp.file && fp.file.exists())
        gLastOpenDirectory.path = fp.file.parent.QueryInterface(Ci.nsILocalFile);
      openTopWin(fp.fileURL.spec);
    }
  } catch (ex) {
  }
}

function BrowserCloseTabOrWindow() {
#ifdef XP_MACOSX
  // If we're not a browser window, just close the window
  if (window.location.href != getBrowserURL()) {
    closeWindow(true);
    return;
  }
#endif

  // If the current tab is the last one, this will close the window.
  gBrowser.removeCurrentTab();
}

function BrowserTryToCloseWindow()
{
  if (WindowIsClosing())
    window.close();     // WindowIsClosing does all the necessary checks
}

function loadURI(uri, referrer, postData, allowThirdPartyFixup)
{
  try {
    if (postData === undefined)
      postData = null;
    var flags = nsIWebNavigation.LOAD_FLAGS_NONE;
    if (allowThirdPartyFixup) {
      flags = nsIWebNavigation.LOAD_FLAGS_ALLOW_THIRD_PARTY_FIXUP;
    }
    gBrowser.loadURIWithFlags(uri, flags, referrer, null, postData);
  } catch (e) {
  }
}

function getShortcutOrURI(aURL, aPostDataRef) {
  var shortcutURL = null;
  var keyword = aURL;
  var param = "";

  var offset = aURL.indexOf(" ");
  if (offset > 0) {
    keyword = aURL.substr(0, offset);
    param = aURL.substr(offset + 1);
  }

  if (!aPostDataRef)
    aPostDataRef = {};

  var engine = Services.search.getEngineByAlias(keyword);
  if (engine) {
    var submission = engine.getSubmission(param);
    aPostDataRef.value = submission.postData;
    return submission.uri.spec;
  }

  [shortcutURL, aPostDataRef.value] =
    PlacesUtils.getURLAndPostDataForKeyword(keyword);

  if (!shortcutURL)
    return aURL;

  var postData = "";
  if (aPostDataRef.value)
    postData = unescape(aPostDataRef.value);

  if (/%s/i.test(shortcutURL) || /%s/i.test(postData)) {
    var charset = "";
    const re = /^(.*)\&mozcharset=([a-zA-Z][_\-a-zA-Z0-9]+)\s*$/;
    var matches = shortcutURL.match(re);
    if (matches)
      [, shortcutURL, charset] = matches;
    else {
      // Try to get the saved character-set.
      try {
        // makeURI throws if URI is invalid.
        // Will return an empty string if character-set is not found.
        charset = PlacesUtils.history.getCharsetForURI(makeURI(shortcutURL));
      } catch (e) {}
    }

    var encodedParam = "";
    if (charset)
      encodedParam = escape(convertFromUnicode(charset, param));
    else // Default charset is UTF-8
      encodedParam = encodeURIComponent(param);

    shortcutURL = shortcutURL.replace(/%s/g, encodedParam).replace(/%S/g, param);

    if (/%s/i.test(postData)) // POST keyword
      aPostDataRef.value = getPostDataStream(postData, param, encodedParam,
                                             "application/x-www-form-urlencoded");
  }
  else if (param) {
    // This keyword doesn't take a parameter, but one was provided. Just return
    // the original URL.
    aPostDataRef.value = null;

    return aURL;
  }

  return shortcutURL;
}

function getPostDataStream(aStringData, aKeyword, aEncKeyword, aType) {
  var dataStream = Cc["@mozilla.org/io/string-input-stream;1"].
                   createInstance(Ci.nsIStringInputStream);
  aStringData = aStringData.replace(/%s/g, aEncKeyword).replace(/%S/g, aKeyword);
  dataStream.data = aStringData;

  var mimeStream = Cc["@mozilla.org/network/mime-input-stream;1"].
                   createInstance(Ci.nsIMIMEInputStream);
  mimeStream.addHeader("Content-Type", aType);
  mimeStream.addContentLength = true;
  mimeStream.setData(dataStream);
  return mimeStream.QueryInterface(Ci.nsIInputStream);
}

function readFromClipboard()
{
  var url;

  try {
    // Get clipboard.
    var clipboard = Components.classes["@mozilla.org/widget/clipboard;1"]
                              .getService(Components.interfaces.nsIClipboard);

    // Create transferable that will transfer the text.
    var trans = Components.classes["@mozilla.org/widget/transferable;1"]
                          .createInstance(Components.interfaces.nsITransferable);

    trans.addDataFlavor("text/unicode");

    // If available, use selection clipboard, otherwise global one
    if (clipboard.supportsSelectionClipboard())
      clipboard.getData(trans, clipboard.kSelectionClipboard);
    else
      clipboard.getData(trans, clipboard.kGlobalClipboard);

    var data = {};
    var dataLen = {};
    trans.getTransferData("text/unicode", data, dataLen);

    if (data) {
      data = data.value.QueryInterface(Components.interfaces.nsISupportsString);
      url = data.data.substring(0, dataLen.value / 2);
    }
  } catch (ex) {
  }

  return url;
}

function BrowserViewSourceOfDocument(aDocument)
{
  var pageCookie;
  var webNav;

  // Get the document charset
  var docCharset = "charset=" + aDocument.characterSet;

  // Get the nsIWebNavigation associated with the document
  try {
      var win;
      var ifRequestor;

      // Get the DOMWindow for the requested document.  If the DOMWindow
      // cannot be found, then just use the content window...
      //
      // XXX:  This is a bit of a hack...
      win = aDocument.defaultView;
      if (win == window) {
        win = content;
      }
      ifRequestor = win.QueryInterface(Components.interfaces.nsIInterfaceRequestor);

      webNav = ifRequestor.getInterface(nsIWebNavigation);
  } catch(err) {
      // If nsIWebNavigation cannot be found, just get the one for the whole
      // window...
      webNav = getWebNavigation();
  }
  //
  // Get the 'PageDescriptor' for the current document. This allows the
  // view-source to access the cached copy of the content rather than
  // refetching it from the network...
  //
  try{
    var PageLoader = webNav.QueryInterface(Components.interfaces.nsIWebPageDescriptor);

    pageCookie = PageLoader.currentDescriptor;
  } catch(err) {
    // If no page descriptor is available, just use the view-source URL...
  }

  top.gViewSourceUtils.viewSource(webNav.currentURI.spec, pageCookie, aDocument);
}

// doc - document to use for source, or null for this window's document
// initialTab - name of the initial tab to display, or null for the first tab
// imageElement - image to load in the Media Tab of the Page Info window; can be null/omitted
function BrowserPageInfo(doc, initialTab, imageElement) {
  var args = {doc: doc, initialTab: initialTab, imageElement: imageElement};
  var windows = Cc['@mozilla.org/appshell/window-mediator;1']
                  .getService(Ci.nsIWindowMediator)
                  .getEnumerator("Browser:page-info");

  var documentURL = doc ? doc.location : window.content.document.location;

  // Check for windows matching the url
  while (windows.hasMoreElements()) {
    var currentWindow = windows.getNext();
    if (currentWindow.document.documentElement.getAttribute("relatedUrl") == documentURL) {
      currentWindow.focus();
      currentWindow.resetPageInfo(args);
      return currentWindow;
    }
  }

  // We didn't find a matching window, so open a new one.
  return openDialog("chrome://browser/content/pageinfo/pageInfo.xul", "",
                    "chrome,toolbar,dialog=no,resizable", args);
}

#ifdef DEBUG
// Initialize the LeakDetector class.
function LeakDetector(verbose)
{
  this.verbose = verbose;
}

const NS_LEAKDETECTOR_CONTRACTID = "@mozilla.org/xpcom/leakdetector;1";

if (NS_LEAKDETECTOR_CONTRACTID in Components.classes) {
  try {
    LeakDetector.prototype = Components.classes[NS_LEAKDETECTOR_CONTRACTID]
                                       .createInstance(Components.interfaces.nsILeakDetector);
  } catch (err) {
    LeakDetector.prototype = Object.prototype;
  }
} else {
  LeakDetector.prototype = Object.prototype;
}

var leakDetector = new LeakDetector(false);

// Dumps current set of memory leaks.
function dumpMemoryLeaks()
{
  leakDetector.dumpLeaks();
}

// Traces all objects reachable from the chrome document.
function traceChrome()
{
  leakDetector.traceObject(document, leakDetector.verbose);
}

// Traces all objects reachable from the content document.
function traceDocument()
{
  // keep the chrome document out of the dump.
  leakDetector.markObject(document, true);
  leakDetector.traceObject(content, leakDetector.verbose);
  leakDetector.markObject(document, false);
}

// Controls whether or not we do verbose tracing.
function traceVerbose(verbose)
{
  leakDetector.verbose = (verbose == "true");
}
#endif

function URLBarSetURI(aURI) {
  var value = gBrowser.userTypedValue;
  var valid = false;

  if (value == null) {
    let uri = aURI || getWebNavigation().currentURI;

    // Replace initial page URIs with an empty string
    // only if there's no opener (bug 370555).
    if (gInitialPages.indexOf(uri.spec) != -1)
      value = content.opener ? uri.spec : "";
    else
      value = losslessDecodeURI(uri);

    valid = (uri.spec != "about:blank");
  }

  gURLBar.value = value;
  SetPageProxyState(valid ? "valid" : "invalid");
}

function losslessDecodeURI(aURI) {
  var value = aURI.spec;
  // Try to decode as UTF-8 if there's no encoding sequence that we would break.
  if (!/%25(?:3B|2F|3F|3A|40|26|3D|2B|24|2C|23)/i.test(value))
    try {
      value = decodeURI(value)
                // 1. decodeURI decodes %25 to %, which creates unintended
                //    encoding sequences. Re-encode it, unless it's part of
                //    a sequence that survived decodeURI, i.e. one for:
                //    ';', '/', '?', ':', '@', '&', '=', '+', '$', ',', '#'
                //    (RFC 3987 section 3.2)
                // 2. Re-encode whitespace so that it doesn't get eaten away
                //    by the location bar (bug 410726).
                .replace(/%(?!3B|2F|3F|3A|40|26|3D|2B|24|2C|23)|[\r\n\t]/ig,
                         encodeURIComponent);
    } catch (e) {}

  // Encode invisible characters (line and paragraph separator,
  // object replacement character) (bug 452979)
  value = value.replace(/[\v\x0c\x1c\x1d\x1e\x1f\u2028\u2029\ufffc]/g,
                        encodeURIComponent);

  // Encode default ignorable characters. (bug 546013)
  // This includes all bidirectional formatting characters.
  // (RFC 3987 sections 3.2 and 4.1 paragraph 6)
  value = value.replace(/[\u00ad\u034f\u115f-\u1160\u17b4-\u17b5\u180b-\u180d\u200b-\u200f\u202a-\u202e\u2060-\u206f\u3164\ufe00-\ufe0f\ufeff\uffa0\ufff0-\ufff8]|\ud834[\udd73-\udd7a]|[\udb40-\udb43][\udc00-\udfff]/g,
                        encodeURIComponent);
  return value;
}

function UpdateUrlbarSearchSplitterState()
{
  var splitter = document.getElementById("urlbar-search-splitter");
  var urlbar = document.getElementById("urlbar-container");
  var searchbar = document.getElementById("search-container");

  var ibefore = null;
  if (urlbar && searchbar) {
    if (urlbar.nextSibling == searchbar)
      ibefore = searchbar;
    else if (searchbar.nextSibling == urlbar)
      ibefore = urlbar;
  }

  if (ibefore) {
    if (!splitter) {
      splitter = document.createElement("splitter");
      splitter.id = "urlbar-search-splitter";
      splitter.setAttribute("resizebefore", "flex");
      splitter.setAttribute("resizeafter", "flex");
      splitter.className = "chromeclass-toolbar-additional";
    }
    urlbar.parentNode.insertBefore(splitter, ibefore);
  } else if (splitter)
    splitter.parentNode.removeChild(splitter);
}

var LocationBarHelpers = {
  _timeoutID: null,

  _searchBegin: function LocBar_searchBegin() {
    function delayedBegin(self) {
      self._timeoutID = null;
      document.getElementById("urlbar-throbber").setAttribute("busy", "true");
    }

    this._timeoutID = setTimeout(delayedBegin, 500, this);
  },

  _searchComplete: function LocBar_searchComplete() {
    // Did we finish the search before delayedBegin was invoked?
    if (this._timeoutID) {
      clearTimeout(this._timeoutID);
      this._timeoutID = null;
    }
    document.getElementById("urlbar-throbber").removeAttribute("busy");
  }
};

function UpdatePageProxyState()
{
  if (gURLBar && gURLBar.value != gLastValidURLStr)
    SetPageProxyState("invalid");
}

function SetPageProxyState(aState)
{
  if (!gURLBar)
    return;

  if (!gProxyFavIcon)
    gProxyFavIcon = document.getElementById("page-proxy-favicon");

  gURLBar.setAttribute("pageproxystate", aState);
  gProxyFavIcon.setAttribute("pageproxystate", aState);

  // the page proxy state is set to valid via OnLocationChange, which
  // gets called when we switch tabs.
  if (aState == "valid") {
    gLastValidURLStr = gURLBar.value;
    gURLBar.addEventListener("input", UpdatePageProxyState, false);

    PageProxySetIcon(gBrowser.getIcon());
  } else if (aState == "invalid") {
    gURLBar.removeEventListener("input", UpdatePageProxyState, false);
    PageProxyClearIcon();
  }
}

function PageProxySetIcon (aURL)
{
  if (!gProxyFavIcon)
    return;

  if (!aURL)
    PageProxyClearIcon();
  else if (gProxyFavIcon.getAttribute("src") != aURL)
    gProxyFavIcon.setAttribute("src", aURL);
}

function PageProxyClearIcon ()
{
  gProxyFavIcon.removeAttribute("src");
}

function PageProxyClickHandler(aEvent)
{
  if (aEvent.button == 1 && gPrefService.getBoolPref("middlemouse.paste"))
    middleMousePaste(aEvent);
}

function BrowserImport()
{
#ifdef XP_MACOSX
  var wm = Components.classes["@mozilla.org/appshell/window-mediator;1"]
                     .getService(Components.interfaces.nsIWindowMediator);
  var win = wm.getMostRecentWindow("Browser:MigrationWizard");
  if (win)
    win.focus();
  else {
    window.openDialog("chrome://browser/content/migration/migration.xul",
                      "migration", "centerscreen,chrome,resizable=no");
  }
#else
  window.openDialog("chrome://browser/content/migration/migration.xul",
                    "migration", "modal,centerscreen,chrome,resizable=no");
#endif
}

/**
 * Handle command events bubbling up from error page content
 */
function BrowserOnCommand(event) {
    // Don't trust synthetic events
    if (!event.isTrusted)
      return;

    var ot = event.originalTarget;
    var errorDoc = ot.ownerDocument;

    // If the event came from an ssl error page, it is probably either the "Add
    // Exception…" or "Get me out of here!" button
    if (/^about:certerror/.test(errorDoc.documentURI)) {
      if (ot == errorDoc.getElementById('exceptionDialogButton')) {
        var params = { exceptionAdded : false, handlePrivateBrowsing : true };

        try {
          switch (gPrefService.getIntPref("browser.ssl_override_behavior")) {
            case 2 : // Pre-fetch & pre-populate
              params.prefetchCert = true;
            case 1 : // Pre-populate
              params.location = errorDoc.location.href;
          }
        } catch (e) {
          Components.utils.reportError("Couldn't get ssl_override pref: " + e);
        }

        window.openDialog('chrome://pippki/content/exceptionDialog.xul',
                          '','chrome,centerscreen,modal', params);

        // If the user added the exception cert, attempt to reload the page
        if (params.exceptionAdded)
          errorDoc.location.reload();
      }
      else if (ot == errorDoc.getElementById('getMeOutOfHereButton')) {
        getMeOutOfHere();
      }
    }
    else if (/^about:blocked/.test(errorDoc.documentURI)) {
      // The event came from a button on a malware/phishing block page
      // First check whether it's malware or phishing, so that we can
      // use the right strings/links
      var isMalware = /e=malwareBlocked/.test(errorDoc.documentURI);

      if (ot == errorDoc.getElementById('getMeOutButton')) {
        getMeOutOfHere();
      }
      else if (ot == errorDoc.getElementById('reportButton')) {
        // This is the "Why is this site blocked" button.  For malware,
        // we can fetch a site-specific report, for phishing, we redirect
        // to the generic page describing phishing protection.

        if (isMalware) {
          // Get the stop badware "why is this blocked" report url,
          // append the current url, and go there.
          try {
            let reportURL = formatURL("browser.safebrowsing.malware.reportURL", true);
            reportURL += errorDoc.location.href;
            content.location = reportURL;
          } catch (e) {
            Components.utils.reportError("Couldn't get malware report URL: " + e);
          }
        }
        else { // It's a phishing site, not malware
          try {
            content.location = formatURL("browser.safebrowsing.warning.infoURL", true);
          } catch (e) {
            Components.utils.reportError("Couldn't get phishing info URL: " + e);
          }
        }
      }
      else if (ot == errorDoc.getElementById('ignoreWarningButton')) {
        // Allow users to override and continue through to the site,
        // but add a notify bar as a reminder, so that they don't lose
        // track after, e.g., tab switching.
        gBrowser.loadURIWithFlags(content.location.href,
                                  nsIWebNavigation.LOAD_FLAGS_BYPASS_CLASSIFIER,
                                  null, null, null);
        let buttons = [{
          label: gNavigatorBundle.getString("safebrowsing.getMeOutOfHereButton.label"),
          accessKey: gNavigatorBundle.getString("safebrowsing.getMeOutOfHereButton.accessKey"),
          callback: function() { getMeOutOfHere(); }
        }];

        let title;
        if (isMalware) {
          title = gNavigatorBundle.getString("safebrowsing.reportedAttackSite");
          buttons[1] = {
            label: gNavigatorBundle.getString("safebrowsing.notAnAttackButton.label"),
            accessKey: gNavigatorBundle.getString("safebrowsing.notAnAttackButton.accessKey"),
            callback: function() {
              openUILinkIn(safebrowsing.getReportURL('MalwareError'), 'tab');
            }
          };
        } else {
          title = gNavigatorBundle.getString("safebrowsing.reportedWebForgery");
          buttons[1] = {
            label: gNavigatorBundle.getString("safebrowsing.notAForgeryButton.label"),
            accessKey: gNavigatorBundle.getString("safebrowsing.notAForgeryButton.accessKey"),
            callback: function() {
              openUILinkIn(safebrowsing.getReportURL('Error'), 'tab');
            }
          };
        }

        let notificationBox = gBrowser.getNotificationBox();
        let value = "blocked-badware-page";

        let previousNotification = notificationBox.getNotificationWithValue(value);
        if (previousNotification)
          notificationBox.removeNotification(previousNotification);

        notificationBox.appendNotification(
          title,
          value,
          "chrome://global/skin/icons/blacklist_favicon.png",
          notificationBox.PRIORITY_CRITICAL_HIGH,
          buttons
        );
      }
    }
    else if (/^about:privatebrowsing/.test(errorDoc.documentURI)) {
      if (ot == errorDoc.getElementById("startPrivateBrowsing")) {
        gPrivateBrowsingUI.toggleMode();
      }
    }
}

/**
 * Re-direct the browser to a known-safe page.  This function is
 * used when, for example, the user browses to a known malware page
 * and is presented with about:blocked.  The "Get me out of here!"
 * button should take the user to the default start page so that even
 * when their own homepage is infected, we can get them somewhere safe.
 */
function getMeOutOfHere() {
  // Get the start page from the *default* pref branch, not the user's
  var prefs = Cc["@mozilla.org/preferences-service;1"]
             .getService(Ci.nsIPrefService).getDefaultBranch(null);
  var url = "about:blank";
  try {
    url = prefs.getComplexValue("browser.startup.homepage",
                                Ci.nsIPrefLocalizedString).data;
    // If url is a pipe-delimited set of pages, just take the first one.
    if (url.indexOf("|") != -1)
      url = url.split("|")[0];
  } catch(e) {
    Components.utils.reportError("Couldn't get homepage pref: " + e);
  }
  content.location = url;
}

function BrowserFullScreen()
{
  window.fullScreen = !window.fullScreen;
}

function onFullScreen()
{
  FullScreen.toggle();
}

function getWebNavigation()
{
  try {
    return gBrowser.webNavigation;
  } catch (e) {
    return null;
  }
}

function BrowserReloadWithFlags(reloadFlags) {
  /* First, we'll try to use the session history object to reload so
   * that framesets are handled properly. If we're in a special
   * window (such as view-source) that has no session history, fall
   * back on using the web navigation's reload method.
   */

  var webNav = getWebNavigation();
  try {
    var sh = webNav.sessionHistory;
    if (sh)
      webNav = sh.QueryInterface(nsIWebNavigation);
  } catch (e) {
  }

  try {
    webNav.reload(reloadFlags);
  } catch (e) {
  }
}

var PrintPreviewListener = {
  _printPreviewTab: null,
  _tabBeforePrintPreview: null,

  getPrintPreviewBrowser: function () {
    if (!this._printPreviewTab) {
      this._tabBeforePrintPreview = gBrowser.selectedTab;
      this._printPreviewTab = gBrowser.loadOneTab("about:blank",
                                                  { inBackground: false });
      gBrowser.selectedTab = this._printPreviewTab;
    }
    return gBrowser.getBrowserForTab(this._printPreviewTab);
  },
  getSourceBrowser: function () {
    return this._tabBeforePrintPreview ?
      this._tabBeforePrintPreview.linkedBrowser : gBrowser.selectedBrowser;
  },
  getNavToolbox: function () {
    return gNavToolbox;
  },
  onEnter: function () {
    gInPrintPreviewMode = true;
    this._toggleAffectedChrome();
  },
  onExit: function () {
    gBrowser.selectedTab = this._tabBeforePrintPreview;
    this._tabBeforePrintPreview = null;
    gBrowser.removeTab(this._printPreviewTab);
    this._printPreviewTab = null;
    gInPrintPreviewMode = false;
    this._toggleAffectedChrome();
  },
  _toggleAffectedChrome: function () {
#ifdef MENUBAR_CAN_AUTOHIDE
    updateAppButtonDisplay();
#endif

    gNavToolbox.hidden = gInPrintPreviewMode;

    if (gInPrintPreviewMode)
      this._hideChrome();
    else
      this._showChrome();

    if (this._chromeState.sidebarOpen)
      toggleSidebar(this._sidebarCommand);
  },
  _hideChrome: function () {
    this._chromeState = {};

    var sidebar = document.getElementById("sidebar-box");
    this._chromeState.sidebarOpen = !sidebar.hidden;
    this._sidebarCommand = sidebar.getAttribute("sidebarcommand");

    var notificationBox = gBrowser.getNotificationBox();
    this._chromeState.notificationsOpen = !notificationBox.notificationsHidden;
    notificationBox.notificationsHidden = true;

    document.getElementById("sidebar").setAttribute("src", "about:blank");
    var statusbar = document.getElementById("status-bar");
    this._chromeState.statusbarOpen = !statusbar.hidden;
    statusbar.hidden = true;

    this._chromeState.findOpen = gFindBarInitialized && !gFindBar.hidden;
    if (gFindBarInitialized)
      gFindBar.close();
  },
  _showChrome: function () {
    if (this._chromeState.notificationsOpen)
      gBrowser.getNotificationBox().notificationsHidden = false;

    if (this._chromeState.statusbarOpen)
      document.getElementById("status-bar").hidden = false;

    if (this._chromeState.findOpen)
      gFindBar.open();
  }
}

function getMarkupDocumentViewer()
{
  return gBrowser.markupDocumentViewer;
}

/**
 * Content area tooltip.
 * XXX - this must move into XBL binding/equiv! Do not want to pollute
 *       browser.js with functionality that can be encapsulated into
 *       browser widget. TEMPORARY!
 *
 * NOTE: Any changes to this routine need to be mirrored in DefaultTooltipTextProvider::GetNodeText()
 *       (located in mozilla/embedding/browser/webBrowser/nsDocShellTreeOwner.cpp)
 *       which performs the same function, but for embedded clients that
 *       don't use a XUL/JS layer. It is important that the logic of
 *       these two routines be kept more or less in sync.
 *       (pinkerton)
 **/
function FillInHTMLTooltip(tipElement)
{
  var retVal = false;
  // Don't show the tooltip if the tooltip node is a XUL element or a document.
  if (tipElement.namespaceURI == "http://www.mozilla.org/keymaster/gatekeeper/there.is.only.xul" ||
      !tipElement.ownerDocument)
    return retVal;

  const XLinkNS = "http://www.w3.org/1999/xlink";


  var titleText = null;
  var XLinkTitleText = null;
  var SVGTitleText = null;
#ifdef MOZ_SVG
  var lookingForSVGTitle = true;
#else
  var lookingForSVGTitle = false;
#endif // MOZ_SVG
  var direction = tipElement.ownerDocument.dir;

  while (!titleText && !XLinkTitleText && !SVGTitleText && tipElement) {
    if (tipElement.nodeType == Node.ELEMENT_NODE) {
      titleText = tipElement.getAttribute("title");
      if ((tipElement instanceof HTMLAnchorElement && tipElement.href) ||
          (tipElement instanceof HTMLAreaElement && tipElement.href) ||
          (tipElement instanceof HTMLLinkElement && tipElement.href)
#ifdef MOZ_SVG
          || (tipElement instanceof SVGAElement && tipElement.hasAttributeNS(XLinkNS, "href"))
#endif // MOZ_SVG
          ) {
        XLinkTitleText = tipElement.getAttributeNS(XLinkNS, "title");
      }
      if (lookingForSVGTitle &&
          !(tipElement instanceof SVGElement &&
            tipElement.parentNode instanceof SVGElement &&
            !(tipElement.parentNode instanceof SVGForeignObjectElement))) {
        lookingForSVGTitle = false;
      }
      if (lookingForSVGTitle) {
        let length = tipElement.childNodes.length;
        for (let i = 0; i < length; i++) {
          let childNode = tipElement.childNodes[i];
          if (childNode instanceof SVGTitleElement) {
            SVGTitleText = childNode.textContent;
            break;
          }
        }
      }
      var defView = tipElement.ownerDocument.defaultView;
      // XXX Work around bug 350679:
      // "Tooltips can be fired in documents with no view".
      if (!defView)
        return retVal;
      direction = defView.getComputedStyle(tipElement, "")
        .getPropertyValue("direction");
    }
    tipElement = tipElement.parentNode;
  }

  var tipNode = document.getElementById("aHTMLTooltip");
  tipNode.style.direction = direction;

  [titleText, XLinkTitleText, SVGTitleText].forEach(function (t) {
    if (t && /\S/.test(t)) {

      // Per HTML 4.01 6.2 (CDATA section), literal CRs and tabs should be
      // replaced with spaces, and LFs should be removed entirely.
      // XXX Bug 322270: We don't preserve the result of entities like &#13;,
      // which should result in a line break in the tooltip, because we can't
      // distinguish that from a literal character in the source by this point.
      t = t.replace(/[\r\t]/g, ' ');
      t = t.replace(/\n/g, '');

      tipNode.setAttribute("label", t);
      retVal = true;
    }
  });

  return retVal;
}

var browserDragAndDrop = {
  canDropLink: function (aEvent) Services.droppedLinkHandler.canDropLink(aEvent, true),

  dragOver: function (aEvent, statusString)
  {
    if (this.canDropLink(aEvent)) {
      aEvent.preventDefault();

      if (statusString) {
        var statusTextFld = document.getElementById("statusbar-display");
        statusTextFld.label = gNavigatorBundle.getString(statusString);
      }
    }
  },

  drop: function (aEvent, aName) Services.droppedLinkHandler.dropLink(aEvent, aName)
}

var proxyIconDNDObserver = {
  onDragStart: function (aEvent, aXferData, aDragAction)
    {
      if (gProxyFavIcon.getAttribute("pageproxystate") != "valid")
        return;

      var value = content.location.href;
      var urlString = value + "\n" + content.document.title;
      var htmlString = "<a href=\"" + value + "\">" + value + "</a>";

      var dt = aEvent.dataTransfer;
      dt.setData("text/x-moz-url", urlString);
      dt.setData("text/uri-list", value);
      dt.setData("text/plain", value);
      dt.setData("text/html", htmlString);
    }
}

var homeButtonObserver = {
  onDrop: function (aEvent)
    {
      setTimeout(openHomeDialog, 0, browserDragAndDrop.drop(aEvent, { }));
    },

  onDragOver: function (aEvent)
    {
      browserDragAndDrop.dragOver(aEvent, "droponhomebutton");
      aEvent.dropEffect = "link";
    },
  onDragLeave: function (aEvent)
    {
      var statusTextFld = document.getElementById("statusbar-display");
      statusTextFld.label = "";
    }
}

function openHomeDialog(aURL)
{
  var promptTitle = gNavigatorBundle.getString("droponhometitle");
  var promptMsg   = gNavigatorBundle.getString("droponhomemsg");
  var pressedVal  = Services.prompt.confirmEx(window, promptTitle, promptMsg,
                          Services.prompt.STD_YES_NO_BUTTONS,
                          null, null, null, null, {value:0});

  if (pressedVal == 0) {
    try {
      var str = Components.classes["@mozilla.org/supports-string;1"]
                          .createInstance(Components.interfaces.nsISupportsString);
      str.data = aURL;
      gPrefService.setComplexValue("browser.startup.homepage",
                                   Components.interfaces.nsISupportsString, str);
      var homeButton = document.getElementById("home-button");
      homeButton.setAttribute("tooltiptext", aURL);
    } catch (ex) {
      dump("Failed to set the home page.\n"+ex+"\n");
    }
  }
}

var bookmarksButtonObserver = {
  onDrop: function (aEvent)
  {
    let name = { };
    let url = browserDragAndDrop.drop(aEvent, name);
    try {
      PlacesUIUtils.showMinimalAddBookmarkUI(makeURI(url), name);
    } catch(ex) { }
  },

  onDragOver: function (aEvent)
  {
    browserDragAndDrop.dragOver(aEvent, "droponbookmarksbutton");
    aEvent.dropEffect = "link";
  },

  onDragLeave: function (aEvent)
  {
    var statusTextFld = document.getElementById("statusbar-display");
    statusTextFld.label = "";
  }
}

var newTabButtonObserver = {
  onDragOver: function (aEvent)
  {
    browserDragAndDrop.dragOver(aEvent, "droponnewtabbutton");
  },

  onDragLeave: function (aEvent)
  {
    var statusTextFld = document.getElementById("statusbar-display");
    statusTextFld.label = "";
  },

  onDrop: function (aEvent)
  {
    let url = browserDragAndDrop.drop(aEvent, { });
    var postData = {};
    url = getShortcutOrURI(url, postData);
    if (url) {
      // allow third-party services to fixup this URL
      openNewTabWith(url, null, postData.value, aEvent, true);
    }
  }
}

var newWindowButtonObserver = {
  onDragOver: function (aEvent)
  {
    browserDragAndDrop.dragOver(aEvent, "droponnewwindowbutton");
  },
  onDragLeave: function (aEvent)
  {
    var statusTextFld = document.getElementById("statusbar-display");
    statusTextFld.label = "";
  },
  onDrop: function (aEvent)
  {
    let url = browserDragAndDrop.drop(aEvent, { });
    var postData = {};
    url = getShortcutOrURI(url, postData);
    if (url) {
      // allow third-party services to fixup this URL
      openNewWindowWith(url, null, postData.value, true);
    }
  }
}

var DownloadsButtonDNDObserver = {
  onDragOver: function (aEvent)
  {
    var statusTextFld = document.getElementById("statusbar-display");
    statusTextFld.label = gNavigatorBundle.getString("dropondownloadsbutton");
    var types = aEvent.dataTransfer.types;
    if (types.contains("text/x-moz-url") ||
        types.contains("text/uri-list") ||
        types.contains("text/plain"))
      aEvent.preventDefault();
  },

  onDragLeave: function (aEvent)
  {
    var statusTextFld = document.getElementById("statusbar-display");
    statusTextFld.label = "";
  },

  onDrop: function (aEvent)
  {
    let name = { };
    let url = browserDragAndDrop.drop(aEvent, name);
    if (url)
      saveURL(url, name, null, true, true);
  }
}

const DOMLinkHandler = {
  handleEvent: function (event) {
    switch (event.type) {
      case "DOMLinkAdded":
        this.onLinkAdded(event);
        break;
    }
  },
  onLinkAdded: function (event) {
    var link = event.originalTarget;
    var rel = link.rel && link.rel.toLowerCase();
    if (!link || !link.ownerDocument || !rel || !link.href)
      return;

    var feedAdded = false;
    var iconAdded = false;
    var searchAdded = false;
    var relStrings = rel.split(/\s+/);
    var rels = {};
    for (let i = 0; i < relStrings.length; i++)
      rels[relStrings[i]] = true;

    for (let relVal in rels) {
      switch (relVal) {
        case "feed":
        case "alternate":
          if (!feedAdded) {
            if (!rels.feed && rels.alternate && rels.stylesheet)
              break;

            if (isValidFeed(link, link.ownerDocument.nodePrincipal, rels.feed)) {
              FeedHandler.addFeed(link, link.ownerDocument);
              feedAdded = true;
            }
          }
          break;
        case "icon":
          if (!iconAdded) {
            if (!gPrefService.getBoolPref("browser.chrome.site_icons"))
              break;

            var targetDoc = link.ownerDocument;
            var uri = makeURI(link.href, targetDoc.characterSet);

            if (gBrowser.isFailedIcon(uri))
              break;

            // Verify that the load of this icon is legal.
            // error pages can load their favicon, to be on the safe side,
            // only allow chrome:// favicons
            const aboutNeterr = /^about:neterror\?/;
            const aboutBlocked = /^about:blocked\?/;
            const aboutCert = /^about:certerror\?/;
            if (!(aboutNeterr.test(targetDoc.documentURI) ||
                  aboutBlocked.test(targetDoc.documentURI) ||
                  aboutCert.test(targetDoc.documentURI)) ||
                !uri.schemeIs("chrome")) {
              var ssm = Cc["@mozilla.org/scriptsecuritymanager;1"].
                        getService(Ci.nsIScriptSecurityManager);
              try {
                ssm.checkLoadURIWithPrincipal(targetDoc.nodePrincipal, uri,
                                              Ci.nsIScriptSecurityManager.DISALLOW_SCRIPT);
              } catch(e) {
                break;
              }
            }

            try {
              var contentPolicy = Cc["@mozilla.org/layout/content-policy;1"].
                                  getService(Ci.nsIContentPolicy);
            } catch(e) {
              break; // Refuse to load if we can't do a security check.
            }

            // Security says okay, now ask content policy
            if (contentPolicy.shouldLoad(Ci.nsIContentPolicy.TYPE_IMAGE,
                                         uri, targetDoc.documentURIObject,
                                         link, link.type, null)
                                         != Ci.nsIContentPolicy.ACCEPT)
              break;

            var browserIndex = gBrowser.getBrowserIndexForDocument(targetDoc);
            // no browser? no favicon.
            if (browserIndex == -1)
              break;

            let tab = gBrowser.tabs[browserIndex];
            gBrowser.setIcon(tab, link.href);
            iconAdded = true;
          }
          break;
        case "search":
          if (!searchAdded) {
            var type = link.type && link.type.toLowerCase();
            type = type.replace(/^\s+|\s*(?:;.*)?$/g, "");

            if (type == "application/opensearchdescription+xml" && link.title &&
                /^(?:https?|ftp):/i.test(link.href) &&
                !gPrivateBrowsingUI.privateBrowsingEnabled) {
              var engine = { title: link.title, href: link.href };
              BrowserSearch.addEngine(engine, link.ownerDocument);
              searchAdded = true;
            }
          }
          break;
      }
    }
  }
}

const BrowserSearch = {
  addEngine: function(engine, targetDoc) {
    if (!this.searchBar)
      return;

    var browser = gBrowser.getBrowserForDocument(targetDoc);
    // ignore search engines from subframes (see bug 479408)
    if (!browser)
      return;

    // Check to see whether we've already added an engine with this title
    if (browser.engines) {
      if (browser.engines.some(function (e) e.title == engine.title))
        return;
    }

    // Append the URI and an appropriate title to the browser data.
    // Use documentURIObject in the check for shouldLoadFavIcon so that we
    // do the right thing with about:-style error pages.  Bug 453442
    var iconURL = null;
    if (gBrowser.shouldLoadFavIcon(targetDoc.documentURIObject))
      iconURL = targetDoc.documentURIObject.prePath + "/favicon.ico";

    var hidden = false;
    // If this engine (identified by title) is already in the list, add it
    // to the list of hidden engines rather than to the main list.
    // XXX This will need to be changed when engines are identified by URL;
    // see bug 335102.
    if (Services.search.getEngineByName(engine.title))
      hidden = true;

    var engines = (hidden ? browser.hiddenEngines : browser.engines) || [];

    engines.push({ uri: engine.href,
                   title: engine.title,
                   icon: iconURL });

    if (hidden)
      browser.hiddenEngines = engines;
    else {
      browser.engines = engines;
      if (browser == gBrowser.selectedBrowser)
        this.updateSearchButton();
    }
  },

  /**
   * Update the browser UI to show whether or not additional engines are
   * available when a page is loaded or the user switches tabs to a page that
   * has search engines.
   */
  updateSearchButton: function() {
    var searchBar = this.searchBar;

    // The search bar binding might not be applied even though the element is
    // in the document (e.g. when the navigation toolbar is hidden), so check
    // for .searchButton specifically.
    if (!searchBar || !searchBar.searchButton)
      return;

    var engines = gBrowser.selectedBrowser.engines;
    if (engines && engines.length > 0)
      searchBar.searchButton.setAttribute("addengines", "true");
    else
      searchBar.searchButton.removeAttribute("addengines");
  },

  /**
   * Gives focus to the search bar, if it is present on the toolbar, or loads
   * the default engine's search form otherwise. For Mac, opens a new window
   * or focuses an existing window, if necessary.
   */
  webSearch: function BrowserSearch_webSearch() {
#ifdef XP_MACOSX
    if (window.location.href != getBrowserURL()) {
      var win = getTopWin();
      if (win) {
        // If there's an open browser window, it should handle this command
        win.focus()
        win.BrowserSearch.webSearch();
      } else {
        // If there are no open browser windows, open a new one

        // This needs to be in a timeout so that we don't end up refocused
        // in the url bar
        function webSearchCallback() {
          setTimeout(BrowserSearch.webSearch, 0);
        }

        win = window.openDialog("chrome://browser/content/", "_blank",
                                "chrome,all,dialog=no", "about:blank");
        win.addEventListener("load", webSearchCallback, false);
      }
      return;
    }
#endif
    var searchBar = this.searchBar;
    if (searchBar && window.fullScreen)
      FullScreen.mouseoverToggle(true);

    if (isElementVisible(searchBar)) {
      searchBar.select();
      searchBar.focus();
    } else {
      openUILinkIn(Services.search.defaultEngine.searchForm, "current");
    }
  },

  /**
   * Loads a search results page, given a set of search terms. Uses the current
   * engine if the search bar is visible, or the default engine otherwise.
   *
   * @param searchText
   *        The search terms to use for the search.
   *
   * @param useNewTab
   *        Boolean indicating whether or not the search should load in a new
   *        tab.
   */
  loadSearch: function BrowserSearch_search(searchText, useNewTab) {
    var engine;

    // If the search bar is visible, use the current engine, otherwise, fall
    // back to the default engine.
    if (isElementVisible(this.searchBar))
      engine = Services.search.currentEngine;
    else
      engine = Services.search.defaultEngine;

    var submission = engine.getSubmission(searchText); // HTML response

    // getSubmission can return null if the engine doesn't have a URL
    // with a text/html response type.  This is unlikely (since
    // SearchService._addEngineToStore() should fail for such an engine),
    // but let's be on the safe side.
    if (!submission)
      return;

    if (useNewTab) {
      gBrowser.loadOneTab(submission.uri.spec, {
                          postData: submission.postData,
                          relatedToCurrent: true});
    } else
      loadURI(submission.uri.spec, null, submission.postData, false);
  },

  /**
   * Returns the search bar element if it is present in the toolbar, null otherwise.
   */
  get searchBar() {
    return document.getElementById("searchbar");
  },

  loadAddEngines: function BrowserSearch_loadAddEngines() {
    var newWindowPref = gPrefService.getIntPref("browser.link.open_newwindow");
    var where = newWindowPref == 3 ? "tab" : "window";
    var regionBundle = document.getElementById("bundle_browser_region");
    var searchEnginesURL = formatURL("browser.search.searchEnginesURL", true);
    openUILinkIn(searchEnginesURL, where);
  }
}

function FillHistoryMenu(aParent) {
  // Lazily add the hover listeners on first showing and never remove them
  if (!aParent.hasStatusListener) {
    // Show history item's uri in the status bar when hovering, and clear on exit
    aParent.addEventListener("DOMMenuItemActive", function(aEvent) {
      // Only the current page should have the checked attribute, so skip it
      if (!aEvent.target.hasAttribute("checked"))
        XULBrowserWindow.setOverLink(aEvent.target.getAttribute("uri"));
    }, false);
    aParent.addEventListener("DOMMenuItemInactive", function() {
      XULBrowserWindow.setOverLink("");
    }, false);

    aParent.hasStatusListener = true;
  }

  // Remove old entries if any
  var children = aParent.childNodes;
  for (var i = children.length - 1; i >= 0; --i) {
    if (children[i].hasAttribute("index"))
      aParent.removeChild(children[i]);
  }

  var webNav = getWebNavigation();
  var sessionHistory = webNav.sessionHistory;

  var count = sessionHistory.count;
  if (count <= 1) // don't display the popup for a single item
    return false;

  const MAX_HISTORY_MENU_ITEMS = 15;
  var index = sessionHistory.index;
  var half_length = Math.floor(MAX_HISTORY_MENU_ITEMS / 2);
  var start = Math.max(index - half_length, 0);
  var end = Math.min(start == 0 ? MAX_HISTORY_MENU_ITEMS : index + half_length + 1, count);
  if (end == count)
    start = Math.max(count - MAX_HISTORY_MENU_ITEMS, 0);

  var tooltipBack = gNavigatorBundle.getString("tabHistory.goBack");
  var tooltipCurrent = gNavigatorBundle.getString("tabHistory.current");
  var tooltipForward = gNavigatorBundle.getString("tabHistory.goForward");

  for (var j = end - 1; j >= start; j--) {
    let item = document.createElement("menuitem");
    let entry = sessionHistory.getEntryAtIndex(j, false);
    let uri = entry.URI.spec;

    item.setAttribute("uri", uri);
    item.setAttribute("label", entry.title || uri);
    item.setAttribute("index", j);

    if (j != index) {
      try {
        let iconURL = Cc["@mozilla.org/browser/favicon-service;1"]
                         .getService(Ci.nsIFaviconService)
                         .getFaviconForPage(entry.URI).spec;
        item.style.listStyleImage = "url(" + iconURL + ")";
      } catch (ex) {}
    }

    if (j < index) {
      item.className = "unified-nav-back menuitem-iconic menuitem-with-favicon";
      item.setAttribute("tooltiptext", tooltipBack);
    } else if (j == index) {
      item.setAttribute("type", "radio");
      item.setAttribute("checked", "true");
      item.className = "unified-nav-current";
      item.setAttribute("tooltiptext", tooltipCurrent);
    } else {
      item.className = "unified-nav-forward menuitem-iconic menuitem-with-favicon";
      item.setAttribute("tooltiptext", tooltipForward);
    }

    aParent.appendChild(item);
  }
  return true;
}

function addToUrlbarHistory(aUrlToAdd) {
  if (aUrlToAdd &&
      aUrlToAdd.indexOf(" ") == -1 &&
      !/[\x00-\x1F]/.test(aUrlToAdd))
    PlacesUIUtils.markPageAsTyped(aUrlToAdd);
}

function toJavaScriptConsole()
{
  toOpenWindowByType("global:console", "chrome://global/content/console.xul");
}

function BrowserDownloadsUI()
{
  Cc["@mozilla.org/download-manager-ui;1"].
  getService(Ci.nsIDownloadManagerUI).show(window);
}

function toOpenWindowByType(inType, uri, features)
{
  var topWindow = Services.wm.getMostRecentWindow(inType);

  if (topWindow)
    topWindow.focus();
  else if (features)
    window.open(uri, "_blank", features);
  else
    window.open(uri, "_blank", "chrome,extrachrome,menubar,resizable,scrollbars,status,toolbar");
}

function OpenBrowserWindow()
{
  var charsetArg = new String();
  var handler = Components.classes["@mozilla.org/browser/clh;1"]
                          .getService(Components.interfaces.nsIBrowserHandler);
  var defaultArgs = handler.defaultArgs;
  var wintype = document.documentElement.getAttribute('windowtype');

  // if and only if the current window is a browser window and it has a document with a character
  // set, then extract the current charset menu setting from the current document and use it to
  // initialize the new browser window...
  var win;
  if (window && (wintype == "navigator:browser") && window.content && window.content.document)
  {
    var DocCharset = window.content.document.characterSet;
    charsetArg = "charset="+DocCharset;

    //we should "inherit" the charset menu setting in a new window
    win = window.openDialog("chrome://browser/content/", "_blank", "chrome,all,dialog=no", defaultArgs, charsetArg);
  }
  else // forget about the charset information.
  {
    win = window.openDialog("chrome://browser/content/", "_blank", "chrome,all,dialog=no", defaultArgs);
  }

  return win;
}

var gCustomizeSheet = false;
// Returns a reference to the window in which the toolbar
// customization document is loaded.
function BrowserCustomizeToolbar()
{
  // Disable the toolbar context menu items
  var menubar = document.getElementById("main-menubar");
  for (var i = 0; i < menubar.childNodes.length; ++i)
    menubar.childNodes[i].setAttribute("disabled", true);

  var cmd = document.getElementById("cmd_CustomizeToolbars");
  cmd.setAttribute("disabled", "true");

  var splitter = document.getElementById("urlbar-search-splitter");
  if (splitter)
    splitter.parentNode.removeChild(splitter);

  CombinedStopReload.uninit();

  PlacesToolbarHelper.customizeStart();
  BookmarksMenuButton.customizeStart();

  var customizeURL = "chrome://global/content/customizeToolbar.xul";
  gCustomizeSheet = getBoolPref("toolbar.customization.usesheet", false);

  if (gCustomizeSheet) {
    var sheetFrame = document.getElementById("customizeToolbarSheetIFrame");
    var panel = document.getElementById("customizeToolbarSheetPopup");
    sheetFrame.hidden = false;
    sheetFrame.toolbox = gNavToolbox;
    sheetFrame.panel = panel;

    // The document might not have been loaded yet, if this is the first time.
    // If it is already loaded, reload it so that the onload initialization code
    // re-runs.
    if (sheetFrame.getAttribute("src") == customizeURL)
      sheetFrame.contentWindow.location.reload()
    else
      sheetFrame.setAttribute("src", customizeURL);

    // Open the panel, but make it invisible until the iframe has loaded so
    // that the user doesn't see a white flash.
    panel.style.visibility = "hidden";
    gNavToolbox.addEventListener("beforecustomization", function () {
      gNavToolbox.removeEventListener("beforecustomization", arguments.callee, false);
      panel.style.removeProperty("visibility");
    }, false);
    panel.openPopup(gNavToolbox, "after_start", 0, 0);
    return sheetFrame.contentWindow;
  } else {
    return window.openDialog(customizeURL,
                             "CustomizeToolbar",
                             "chrome,titlebar,toolbar,location,resizable,dependent",
                             gNavToolbox);
  }
}

function BrowserToolboxCustomizeDone(aToolboxChanged) {
  if (gCustomizeSheet) {
    document.getElementById("customizeToolbarSheetIFrame").hidden = true;
    document.getElementById("customizeToolbarSheetPopup").hidePopup();
  }

  // Update global UI elements that may have been added or removed
  if (aToolboxChanged) {
    gURLBar = document.getElementById("urlbar");

    gProxyFavIcon = document.getElementById("page-proxy-favicon");
    gHomeButton.updateTooltip();
    gIdentityHandler._cacheElements();
    window.XULBrowserWindow.init();

    var backForwardDropmarker = document.getElementById("back-forward-dropmarker");
    if (backForwardDropmarker)
      backForwardDropmarker.disabled =
        document.getElementById('Browser:Back').hasAttribute('disabled') &&
        document.getElementById('Browser:Forward').hasAttribute('disabled');

#ifndef XP_MACOSX
    updateEditUIVisibility();
#endif
  }

  PlacesToolbarHelper.customizeDone();
  BookmarksMenuButton.customizeDone();

  UpdateUrlbarSearchSplitterState();

  CombinedStopReload.init();

  // Update the urlbar
  if (gURLBar) {
    URLBarSetURI();
    XULBrowserWindow.asyncUpdateUI();
    PlacesStarButton.updateState();
  }

  // Re-enable parts of the UI we disabled during the dialog
  var menubar = document.getElementById("main-menubar");
  for (var i = 0; i < menubar.childNodes.length; ++i)
    menubar.childNodes[i].setAttribute("disabled", false);
  var cmd = document.getElementById("cmd_CustomizeToolbars");
  cmd.removeAttribute("disabled");

#ifdef XP_MACOSX
  // make sure to re-enable click-and-hold
  if (!getBoolPref("ui.click_hold_context_menus", false))
    SetClickAndHoldHandlers();
#endif

  // XXX Shouldn't have to do this, but I do
  if (!gCustomizeSheet)
    window.focus();
}

function BrowserToolboxCustomizeChange() {
  gHomeButton.updatePersonalToolbarStyle();
  BookmarksMenuButton.customizeChange();
  allTabs.readPref();
}

/**
 * Update the global flag that tracks whether or not any edit UI (the Edit menu,
 * edit-related items in the context menu, and edit-related toolbar buttons
 * is visible, then update the edit commands' enabled state accordingly.  We use
 * this flag to skip updating the edit commands on focus or selection changes
 * when no UI is visible to improve performance (including pageload performance,
 * since focus changes when you load a new page).
 *
 * If UI is visible, we use goUpdateGlobalEditMenuItems to set the commands'
 * enabled state so the UI will reflect it appropriately.
 *
 * If the UI isn't visible, we enable all edit commands so keyboard shortcuts
 * still work and just lazily disable them as needed when the user presses a
 * shortcut.
 *
 * This doesn't work on Mac, since Mac menus flash when users press their
 * keyboard shortcuts, so edit UI is essentially always visible on the Mac,
 * and we need to always update the edit commands.  Thus on Mac this function
 * is a no op.
 */
function updateEditUIVisibility()
{
#ifndef XP_MACOSX
  let editMenuPopupState = document.getElementById("menu_EditPopup").state;
  let contextMenuPopupState = document.getElementById("contentAreaContextMenu").state;
  let placesContextMenuPopupState = document.getElementById("placesContext").state;

  // The UI is visible if the Edit menu is opening or open, if the context menu
  // is open, or if the toolbar has been customized to include the Cut, Copy,
  // or Paste toolbar buttons.
  gEditUIVisible = editMenuPopupState == "showing" ||
                   editMenuPopupState == "open" ||
                   contextMenuPopupState == "showing" ||
                   contextMenuPopupState == "open" ||
                   placesContextMenuPopupState == "showing" ||
                   placesContextMenuPopupState == "open" ||
                   document.getElementById("cut-button") ||
                   document.getElementById("copy-button") ||
                   document.getElementById("paste-button") ? true : false;

  // If UI is visible, update the edit commands' enabled state to reflect
  // whether or not they are actually enabled for the current focus/selection.
  if (gEditUIVisible)
    goUpdateGlobalEditMenuItems();

  // Otherwise, enable all commands, so that keyboard shortcuts still work,
  // then lazily determine their actual enabled state when the user presses
  // a keyboard shortcut.
  else {
    goSetCommandEnabled("cmd_undo", true);
    goSetCommandEnabled("cmd_redo", true);
    goSetCommandEnabled("cmd_cut", true);
    goSetCommandEnabled("cmd_copy", true);
    goSetCommandEnabled("cmd_paste", true);
    goSetCommandEnabled("cmd_selectAll", true);
    goSetCommandEnabled("cmd_delete", true);
    goSetCommandEnabled("cmd_switchTextDirection", true);
  }
#endif
}

var FullScreen =
{
  _XULNS: "http://www.mozilla.org/keymaster/gatekeeper/there.is.only.xul",
  toggle: function()
  {
    // show/hide all menubars, toolbars, and statusbars (except the full screen toolbar)
    this.showXULChrome("toolbar", window.fullScreen);
    this.showXULChrome("statusbar", window.fullScreen);
    document.getElementById("View:FullScreen").setAttribute("checked", !window.fullScreen);

    if (!window.fullScreen) {
      // Add a tiny toolbar to receive mouseover and dragenter events, and provide affordance.
      // This will help simulate the "collapse" metaphor while also requiring less code and
      // events than raw listening of mouse coords.
      let fullScrToggler = document.getElementById("fullscr-toggler");
      if (!fullScrToggler) {
        fullScrToggler = document.createElement("hbox");
        fullScrToggler.id = "fullscr-toggler";
        fullScrToggler.collapsed = true;
        gNavToolbox.parentNode.insertBefore(fullScrToggler, gNavToolbox.nextSibling);
      }
      fullScrToggler.addEventListener("mouseover", this._expandCallback, false);
      fullScrToggler.addEventListener("dragenter", this._expandCallback, false);

      if (gPrefService.getBoolPref("browser.fullscreen.autohide"))
        gBrowser.mPanelContainer.addEventListener("mousemove",
                                                  this._collapseCallback, false);

      document.addEventListener("keypress", this._keyToggleCallback, false);
      document.addEventListener("popupshown", this._setPopupOpen, false);
      document.addEventListener("popuphidden", this._setPopupOpen, false);
      this._shouldAnimate = true;
      this.mouseoverToggle(false);

      // Autohide prefs
      gPrefService.addObserver("browser.fullscreen", this, false);
    }
    else {
      // The user may quit fullscreen during an animation
      clearInterval(this._animationInterval);
      clearTimeout(this._animationTimeout);
      gNavToolbox.style.marginTop = "0px";
      if (this._isChromeCollapsed)
        this.mouseoverToggle(true);
      this._isAnimating = false;
      // This is needed if they use the context menu to quit fullscreen
      this._isPopupOpen = false;

      this.cleanup();
    }
  },

  cleanup: function () {
    if (window.fullScreen) {
      gBrowser.mPanelContainer.removeEventListener("mousemove",
                                                   this._collapseCallback, false);
      document.removeEventListener("keypress", this._keyToggleCallback, false);
      document.removeEventListener("popupshown", this._setPopupOpen, false);
      document.removeEventListener("popuphidden", this._setPopupOpen, false);
      gPrefService.removeObserver("browser.fullscreen", this);

      let fullScrToggler = document.getElementById("fullscr-toggler");
      if (fullScrToggler) {
        fullScrToggler.removeEventListener("mouseover", this._expandCallback, false);
        fullScrToggler.removeEventListener("dragenter", this._expandCallback, false);
      }
    }
  },

  observe: function(aSubject, aTopic, aData)
  {
    if (aData == "browser.fullscreen.autohide") {
      if (gPrefService.getBoolPref("browser.fullscreen.autohide")) {
        gBrowser.mPanelContainer.addEventListener("mousemove",
                                                  this._collapseCallback, false);
      }
      else {
        gBrowser.mPanelContainer.removeEventListener("mousemove",
                                                     this._collapseCallback, false);
      }
    }
  },

  // Event callbacks
  _expandCallback: function()
  {
    FullScreen.mouseoverToggle(true);
  },
  _collapseCallback: function()
  {
    FullScreen.mouseoverToggle(false);
  },
  _keyToggleCallback: function(aEvent)
  {
    // if we can use the keyboard (eg Ctrl+L or Ctrl+E) to open the toolbars, we
    // should provide a way to collapse them too.
    if (aEvent.keyCode == aEvent.DOM_VK_ESCAPE) {
      FullScreen._shouldAnimate = false;
      FullScreen.mouseoverToggle(false, true);
    }
    // F6 is another shortcut to the address bar, but its not covered in OpenLocation()
    else if (aEvent.keyCode == aEvent.DOM_VK_F6)
      FullScreen.mouseoverToggle(true);
  },

  // Checks whether we are allowed to collapse the chrome
  _isPopupOpen: false,
  _isChromeCollapsed: false,
  _safeToCollapse: function(forceHide)
  {
    if (!gPrefService.getBoolPref("browser.fullscreen.autohide"))
      return false;

    // a popup menu is open in chrome: don't collapse chrome
    if (!forceHide && this._isPopupOpen)
      return false;

    // a textbox in chrome is focused (location bar anyone?): don't collapse chrome
    if (document.commandDispatcher.focusedElement &&
        document.commandDispatcher.focusedElement.ownerDocument == document &&
        document.commandDispatcher.focusedElement.localName == "input") {
      if (forceHide)
        // hidden textboxes that still have focus are bad bad bad
        document.commandDispatcher.focusedElement.blur();
      else
        return false;
    }
    return true;
  },

  _setPopupOpen: function(aEvent)
  {
    // Popups should only veto chrome collapsing if they were opened when the chrome was not collapsed.
    // Otherwise, they would not affect chrome and the user would expect the chrome to go away.
    // e.g. we wouldn't want the autoscroll icon firing this event, so when the user
    // toggles chrome when moving mouse to the top, it doesn't go away again.
    if (aEvent.type == "popupshown" && !FullScreen._isChromeCollapsed &&
        aEvent.target.localName != "tooltip" && aEvent.target.localName != "window")
      FullScreen._isPopupOpen = true;
    else if (aEvent.type == "popuphidden" && aEvent.target.localName != "tooltip" &&
             aEvent.target.localName != "window")
      FullScreen._isPopupOpen = false;
  },

  // Autohide helpers for the context menu item
  getAutohide: function(aItem)
  {
    aItem.setAttribute("checked", gPrefService.getBoolPref("browser.fullscreen.autohide"));
  },
  setAutohide: function()
  {
    gPrefService.setBoolPref("browser.fullscreen.autohide", !gPrefService.getBoolPref("browser.fullscreen.autohide"));
  },

  // Animate the toolbars disappearing
  _shouldAnimate: true,
  _isAnimating: false,
  _animationTimeout: null,
  _animationInterval: null,
  _animateUp: function()
  {
    // check again, the user may have done something before the animation was due to start
    if (!window.fullScreen || !FullScreen._safeToCollapse(false)) {
      FullScreen._isAnimating = false;
      FullScreen._shouldAnimate = true;
      return;
    }

    var animateFrameAmount = 2;
    function animateUpFrame() {
      animateFrameAmount *= 2;
      if (animateFrameAmount >= gNavToolbox.boxObject.height) {
        // We've animated enough
        clearInterval(FullScreen._animationInterval);
        gNavToolbox.style.marginTop = "0px";
        FullScreen._isAnimating = false;
        FullScreen._shouldAnimate = false; // Just to make sure
        FullScreen.mouseoverToggle(false);
        return;
      }
      gNavToolbox.style.marginTop = (animateFrameAmount * -1) + "px";
    }

    FullScreen._animationInterval = setInterval(animateUpFrame, 70);
  },

  mouseoverToggle: function(aShow, forceHide)
  {
    // Don't do anything if:
    // a) we're already in the state we want,
    // b) we're animating and will become collapsed soon, or
    // c) we can't collapse because it would be undesirable right now
    if (aShow != this._isChromeCollapsed || (!aShow && this._isAnimating) ||
        (!aShow && !this._safeToCollapse(forceHide)))
      return;

    // browser.fullscreen.animateUp
    // 0 - never animate up
    // 1 - animate only for first collapse after entering fullscreen (default for perf's sake)
    // 2 - animate every time it collapses
    if (gPrefService.getIntPref("browser.fullscreen.animateUp") == 0)
      this._shouldAnimate = false;

    if (!aShow && this._shouldAnimate) {
      this._isAnimating = true;
      this._shouldAnimate = false;
      this._animationTimeout = setTimeout(this._animateUp, 800);
      return;
    }

    // The chrome is collapsed so don't spam needless mousemove events
    if (aShow) {
      gBrowser.mPanelContainer.addEventListener("mousemove",
                                                this._collapseCallback, false);
    }
    else {
      gBrowser.mPanelContainer.removeEventListener("mousemove",
                                                   this._collapseCallback, false);
    }

    // Hiding/collapsing the toolbox interferes with the tab bar's scrollbox,
    // so we just move it off-screen instead. See bug 430687.
    gNavToolbox.style.marginTop =
      aShow ? "" : -gNavToolbox.getBoundingClientRect().height + "px";

    document.getElementById("fullscr-toggler").collapsed = aShow;
    this._isChromeCollapsed = !aShow;
    if (gPrefService.getIntPref("browser.fullscreen.animateUp") == 2)
      this._shouldAnimate = true;
  },

  showXULChrome: function(aTag, aShow)
  {
    var els = document.getElementsByTagNameNS(this._XULNS, aTag);

    for (var i = 0; i < els.length; ++i) {
      // XXX don't interfere with previously collapsed toolbars
      if (els[i].getAttribute("fullscreentoolbar") == "true") {
        if (!aShow) {

          var toolbarMode = els[i].getAttribute("mode");
          if (toolbarMode != "text") {
            els[i].setAttribute("saved-mode", toolbarMode);
            els[i].setAttribute("saved-iconsize",
                                els[i].getAttribute("iconsize"));
            els[i].setAttribute("mode", "icons");
            els[i].setAttribute("iconsize", "small");
          }

          // Give the main nav bar the fullscreen context menu, otherwise remove it
          // to prevent breakage
          els[i].setAttribute("saved-context",
                              els[i].getAttribute("context"));
          if (els[i].id == "nav-bar")
            els[i].setAttribute("context", "autohide-context");
          else
            els[i].removeAttribute("context");

          // Set the inFullscreen attribute to allow specific styling
          // in fullscreen mode
          els[i].setAttribute("inFullscreen", true);
        }
        else {
          function restoreAttr(attrName) {
            var savedAttr = "saved-" + attrName;
            if (els[i].hasAttribute(savedAttr)) {
              els[i].setAttribute(attrName, els[i].getAttribute(savedAttr));
              els[i].removeAttribute(savedAttr);
            }
          }

          restoreAttr("mode");
          restoreAttr("iconsize");
          restoreAttr("context");

          els[i].removeAttribute("inFullscreen");
        }
      } else {
        // use moz-collapsed so it doesn't persist hidden/collapsed,
        // so that new windows don't have missing toolbars
        if (aShow)
          els[i].removeAttribute("moz-collapsed");
        else
          els[i].setAttribute("moz-collapsed", "true");
      }
    }

    if (aShow) {
      gNavToolbox.removeAttribute("inFullscreen");
      document.documentElement.removeAttribute("inFullscreen");
    } else {
      gNavToolbox.setAttribute("inFullscreen", true);
      document.documentElement.setAttribute("inFullscreen", true);
    }

    var controls = document.getElementsByAttribute("fullscreencontrol", "true");
    for (var i = 0; i < controls.length; ++i)
      controls[i].hidden = aShow;
  }
};

/**
 * Returns true if |aMimeType| is text-based, false otherwise.
 *
 * @param aMimeType
 *        The MIME type to check.
 *
 * If adding types to this function, please also check the similar
 * function in findbar.xml
 */
function mimeTypeIsTextBased(aMimeType)
{
  return /^text\/|\+xml$/.test(aMimeType) ||
         aMimeType == "application/x-javascript" ||
         aMimeType == "application/javascript" ||
         aMimeType == "application/xml" ||
         aMimeType == "mozilla.application/cached-xul";
}

var XULBrowserWindow = {
  // Stored Status, Link and Loading values
  status: "",
  defaultStatus: "",
  jsStatus: "",
  jsDefaultStatus: "",
  overLink: "",
  startTime: 0,
  statusText: "",
  isBusy: false,

  _progressCollapseTimer: 0,

  QueryInterface: function (aIID) {
    if (aIID.equals(Ci.nsIWebProgressListener) ||
        aIID.equals(Ci.nsIWebProgressListener2) ||
        aIID.equals(Ci.nsISupportsWeakReference) ||
        aIID.equals(Ci.nsIXULBrowserWindow) ||
        aIID.equals(Ci.nsISupports))
      return this;
    throw Cr.NS_NOINTERFACE;
  },

  get statusMeter () {
    delete this.statusMeter;
    return this.statusMeter = document.getElementById("statusbar-icon");
  },
  get stopCommand () {
    delete this.stopCommand;
    return this.stopCommand = document.getElementById("Browser:Stop");
  },
  get reloadCommand () {
    delete this.reloadCommand;
    return this.reloadCommand = document.getElementById("Browser:Reload");
  },
  get statusTextField () {
    delete this.statusTextField;
    return this.statusTextField = document.getElementById("statusbar-display");
  },
  get securityButton () {
    delete this.securityButton;
    return this.securityButton = document.getElementById("security-button");
  },
  get isImage () {
    delete this.isImage;
    return this.isImage = document.getElementById("isImage");
  },
  get _uriFixup () {
    delete this._uriFixup;
    return this._uriFixup = Cc["@mozilla.org/docshell/urifixup;1"]
                              .getService(Ci.nsIURIFixup);
  },

  init: function () {
    this.throbberElement = document.getElementById("navigator-throbber");

    // Initialize the security button's state and tooltip text.  Remember to reset
    // _hostChanged, otherwise onSecurityChange will short circuit.
    var securityUI = gBrowser.securityUI;
    this._hostChanged = true;
    this.onSecurityChange(null, null, securityUI.state);
  },

  destroy: function () {
    // XXXjag to avoid leaks :-/, see bug 60729
    delete this.throbberElement;
    delete this.statusMeter;
    delete this.stopCommand;
    delete this.reloadCommand;
    delete this.statusTextField;
    delete this.securityButton;
    delete this.statusText;
  },

  setJSStatus: function (status) {
    this.jsStatus = status;
    this.updateStatusField();
  },

  setJSDefaultStatus: function (status) {
    this.jsDefaultStatus = status;
    this.updateStatusField();
  },

  setDefaultStatus: function (status) {
    this.defaultStatus = status;
    this.updateStatusField();
  },

  setOverLink: function (link, b) {
    // Encode bidirectional formatting characters.
    // (RFC 3987 sections 3.2 and 4.1 paragraph 6)
    this.overLink = link.replace(/[\u200e\u200f\u202a\u202b\u202c\u202d\u202e]/g,
                                 encodeURIComponent);
    this.updateStatusField();
  },

  updateStatusField: function () {
    var text = this.overLink || this.status || this.jsStatus || this.jsDefaultStatus || this.defaultStatus;

    // check the current value so we don't trigger an attribute change
    // and cause needless (slow!) UI updates
    if (this.statusText != text) {
      this.statusTextField.label = text;
      this.statusText = text;
    }
  },

  onLinkIconAvailable: function (aIconURL) {
    if (gProxyFavIcon && gBrowser.userTypedValue === null)
      PageProxySetIcon(aIconURL); // update the favicon in the URL bar
  },

  onProgressChange: function (aWebProgress, aRequest,
                              aCurSelfProgress, aMaxSelfProgress,
                              aCurTotalProgress, aMaxTotalProgress) {
    // Check this._busyUI to be safe, because we don't want to update
    // the progress meter when restoring a page from bfcache.
    if (aMaxTotalProgress > 0 && this._busyUI) {
      // This is highly optimized.  Don't touch this code unless
      // you are intimately familiar with the cost of setting
      // attrs on XUL elements. -- hyatt
      let percentage = (aCurTotalProgress * 100) / aMaxTotalProgress;
      this.statusMeter.value = percentage;
    }
  },

  onProgressChange64: function (aWebProgress, aRequest,
                                aCurSelfProgress, aMaxSelfProgress,
                                aCurTotalProgress, aMaxTotalProgress) {
    return this.onProgressChange(aWebProgress, aRequest,
      aCurSelfProgress, aMaxSelfProgress, aCurTotalProgress,
      aMaxTotalProgress);
  },

  onStateChange: function (aWebProgress, aRequest, aStateFlags, aStatus) {
    const nsIWebProgressListener = Ci.nsIWebProgressListener;
    const nsIChannel = Ci.nsIChannel;
    if (aStateFlags & nsIWebProgressListener.STATE_START &&
        aStateFlags & nsIWebProgressListener.STATE_IS_NETWORK) {

      if (aRequest && aWebProgress.DOMWindow == content)
        this.startDocumentLoad(aRequest);

      this.isBusy = true;

      if (!(aStateFlags & nsIWebProgressListener.STATE_RESTORING)) {
        this._busyUI = true;

        // Turn the throbber on.
        if (this.throbberElement)
          this.throbberElement.setAttribute("busy", "true");

        // Turn the status meter on.
        this.statusMeter.value = 0;  // be sure to clear the progress bar
        if (this._progressCollapseTimer) {
          clearTimeout(this._progressCollapseTimer);
          this._progressCollapseTimer = 0;
        }
        else
          this.statusMeter.parentNode.collapsed = false;

        // XXX: This needs to be based on window activity...
        this.stopCommand.removeAttribute("disabled");
        CombinedStopReload.switchToStop();
      }
    }
    else if (aStateFlags & nsIWebProgressListener.STATE_STOP) {
      if (aStateFlags & nsIWebProgressListener.STATE_IS_NETWORK) {
        if (aWebProgress.DOMWindow == content) {
          if (aRequest)
            this.endDocumentLoad(aRequest, aStatus);
          if (!gBrowser.mTabbedMode && !gBrowser.getIcon())
            gBrowser.useDefaultIcon(gBrowser.selectedTab);
        }
      }

      // This (thanks to the filter) is a network stop or the last
      // request stop outside of loading the document, stop throbbers
      // and progress bars and such
      if (aRequest) {
        let msg = "";
        let location;
        // Get the URI either from a channel or a pseudo-object
        if (aRequest instanceof nsIChannel || "URI" in aRequest) {
          location = aRequest.URI;

          // For keyword URIs clear the user typed value since they will be changed into real URIs
          if (location.scheme == "keyword" && aWebProgress.DOMWindow == content)
            gBrowser.userTypedValue = null;

          if (location.spec != "about:blank") {
            switch (aStatus) {
              case Components.results.NS_BINDING_ABORTED:
                msg = gNavigatorBundle.getString("nv_stopped");
                break;
              case Components.results.NS_ERROR_NET_TIMEOUT:
                msg = gNavigatorBundle.getString("nv_timeout");
                break;
            }
          }
        }
        // If msg is false then we did not have an error (channel may have
        // been null, in the case of a stray image load).
        if (!msg && (!location || location.spec != "about:blank"))
          msg = gNavigatorBundle.getString("nv_done");

        this.status = "";
        this.setDefaultStatus(msg);

        // Disable menu entries for images, enable otherwise
        if (content.document && mimeTypeIsTextBased(content.document.contentType))
          this.isImage.removeAttribute('disabled');
        else
          this.isImage.setAttribute('disabled', 'true');
      }

      this.isBusy = false;

      if (this._busyUI) {
        this._busyUI = false;

        // Turn the progress meter and throbber off.
        this._progressCollapseTimer = setTimeout(function (self) {
          self.statusMeter.parentNode.collapsed = true;
          self._progressCollapseTimer = 0;
        }, 100, this);

        if (this.throbberElement)
          this.throbberElement.removeAttribute("busy");

        this.stopCommand.setAttribute("disabled", "true");
        CombinedStopReload.switchToReload(aRequest instanceof Ci.nsIRequest);
      }
    }
  },

  onLocationChange: function (aWebProgress, aRequest, aLocationURI) {
    var location = aLocationURI ? aLocationURI.spec : "";
    this._hostChanged = true;

    if (document.tooltipNode) {
      // Optimise for the common case
      if (aWebProgress.DOMWindow == content) {
        document.getElementById("aHTMLTooltip").hidePopup();
        document.tooltipNode = null;
      }
      else {
        for (let tooltipWindow =
               document.tooltipNode.ownerDocument.defaultView;
             tooltipWindow != tooltipWindow.parent;
             tooltipWindow = tooltipWindow.parent) {
          if (tooltipWindow == aWebProgress.DOMWindow) {
            document.getElementById("aHTMLTooltip").hidePopup();
            document.tooltipNode = null;
            break;
          }
        }
      }
    }

    // This code here does not compare uris exactly when determining
    // whether or not the message should be hidden since the message
    // may be prematurely hidden when an install is invoked by a click
    // on a link that looks like this:
    //
    // <a href="#" onclick="return install();">Install Foo</a>
    //
    // - which fires a onLocationChange message to uri + '#'...
    var selectedBrowser = gBrowser.selectedBrowser;
    if (selectedBrowser.lastURI) {
      let oldSpec = selectedBrowser.lastURI.spec;
      let oldIndexOfHash = oldSpec.indexOf("#");
      if (oldIndexOfHash != -1)
        oldSpec = oldSpec.substr(0, oldIndexOfHash);
      let newSpec = location;
      let newIndexOfHash = newSpec.indexOf("#");
      if (newIndexOfHash != -1)
        newSpec = newSpec.substr(0, newSpec.indexOf("#"));
      if (newSpec != oldSpec) {
        // Remove all the notifications, except for those which want to
        // persist across the first location change.
        let nBox = gBrowser.getNotificationBox(selectedBrowser);
        nBox.removeTransientNotifications();

        // Only need to call locationChange if the PopupNotifications object
        // for this window has already been initialized (i.e. its getter no
        // longer exists)
        if (!__lookupGetter__("PopupNotifications"))
          PopupNotifications.locationChange();
      }
    }

    // Disable menu entries for images, enable otherwise
    if (content.document && mimeTypeIsTextBased(content.document.contentType))
      this.isImage.removeAttribute('disabled');
    else
      this.isImage.setAttribute('disabled', 'true');

    this.setOverLink("", null);

    // We should probably not do this if the value has changed since the user
    // searched
    // Update urlbar only if a new page was loaded on the primary content area
    // Do not update urlbar if there was a subframe navigation

    var browser = gBrowser.selectedBrowser;
    if (aWebProgress.DOMWindow == content) {
      if ((location == "about:blank" && !content.opener) ||
          location == "") {  // Second condition is for new tabs, otherwise
                             // reload function is enabled until tab is refreshed.
        this.reloadCommand.setAttribute("disabled", "true");
      } else {
        this.reloadCommand.removeAttribute("disabled");
      }

      if (!gBrowser.mTabbedMode && aWebProgress.isLoadingDocument)
        gBrowser.setIcon(gBrowser.selectedTab, null);

      if (gURLBar) {
        // Strip off "wyciwyg://" and passwords for the location bar
        let uri = aLocationURI;
        try {
          uri = this._uriFixup.createExposableURI(uri);
        } catch (e) {}
        URLBarSetURI(uri);

        // Update starring UI
        PlacesStarButton.updateState();
      }
    }
    UpdateBackForwardCommands(gBrowser.webNavigation);

    if (gFindBarInitialized) {
      if (gFindBar.findMode != gFindBar.FIND_NORMAL) {
        // Close the Find toolbar if we're in old-style TAF mode
        gFindBar.close();
      }

      // XXXmano new-findbar, do something useful once it lands.
      // Of course, this is especially wrong with bfcache on...

      // fix bug 253793 - turn off highlight when page changes
      gFindBar.getElement("highlight").checked = false;      
    }

    // See bug 358202, when tabs are switched during a drag operation,
    // timers don't fire on windows (bug 203573)
    if (aRequest)
      setTimeout(function () { XULBrowserWindow.asyncUpdateUI(); }, 0);
    else
      this.asyncUpdateUI();
  },

  asyncUpdateUI: function () {
    FeedHandler.updateFeeds();
    BrowserSearch.updateSearchButton();
  },

  onStatusChange: function (aWebProgress, aRequest, aStatus, aMessage) {
    this.status = aMessage;
    this.updateStatusField();
  },

  // Properties used to cache security state used to update the UI
  _state: null,
  _tooltipText: null,
  _hostChanged: false, // onLocationChange will flip this bit

  onSecurityChange: function (aWebProgress, aRequest, aState) {
    // Don't need to do anything if the data we use to update the UI hasn't
    // changed
    if (this._state == aState &&
        this._tooltipText == gBrowser.securityUI.tooltipText &&
        !this._hostChanged) {
#ifdef DEBUG
      try {
        var contentHost = gBrowser.contentWindow.location.host;
        if (this._host !== undefined && this._host != contentHost) {
            Components.utils.reportError(
              "ASSERTION: browser.js host is inconsistent. Content window has " +
              "<" + contentHost + "> but cached host is <" + this._host + ">.\n"
            );
        }
      } catch (ex) {}
#endif
      return;
    }
    this._state = aState;

#ifdef DEBUG
    try {
      this._host = gBrowser.contentWindow.location.host;
    } catch(ex) {
      this._host = null;
    }
#endif

    this._hostChanged = false;
    this._tooltipText = gBrowser.securityUI.tooltipText

    // aState is defined as a bitmask that may be extended in the future.
    // We filter out any unknown bits before testing for known values.
    const wpl = Components.interfaces.nsIWebProgressListener;
    const wpl_security_bits = wpl.STATE_IS_SECURE |
                              wpl.STATE_IS_BROKEN |
                              wpl.STATE_IS_INSECURE |
                              wpl.STATE_SECURE_HIGH |
                              wpl.STATE_SECURE_MED |
                              wpl.STATE_SECURE_LOW;
    var level;

    switch (this._state & wpl_security_bits) {
      case wpl.STATE_IS_SECURE | wpl.STATE_SECURE_HIGH:
        level = "high";
        break;
      case wpl.STATE_IS_SECURE | wpl.STATE_SECURE_MED:
      case wpl.STATE_IS_SECURE | wpl.STATE_SECURE_LOW:
        level = "low";
        break;
      case wpl.STATE_IS_BROKEN:
        level = "broken";
        break;
    }

    if (level) {
      this.securityButton.setAttribute("level", level);
      this.securityButton.hidden = false;
      // We don't style the Location Bar based on the the 'level' attribute
      // anymore, but still set it for third-party themes.
      if (gURLBar)
        gURLBar.setAttribute("level", level);
    } else {
      this.securityButton.hidden = true;
      this.securityButton.removeAttribute("level");
      if (gURLBar)
        gURLBar.removeAttribute("level");
    }

    this.securityButton.setAttribute("tooltiptext", this._tooltipText);

    // Don't pass in the actual location object, since it can cause us to
    // hold on to the window object too long.  Just pass in the fields we
    // care about. (bug 424829)
    var location = gBrowser.contentWindow.location;
    var locationObj = {};
    try {
      locationObj.host = location.host;
      locationObj.hostname = location.hostname;
      locationObj.port = location.port;
    } catch (ex) {
      // Can sometimes throw if the URL being visited has no host/hostname,
      // e.g. about:blank. The _state for these pages means we won't need these
      // properties anyways, though.
    }
    gIdentityHandler.checkIdentity(this._state, locationObj);
  },

  // simulate all change notifications after switching tabs
  onUpdateCurrentBrowser: function (aStateFlags, aStatus, aMessage, aTotalProgress) {
    if (FullZoom.updateBackgroundTabs)
      FullZoom.onLocationChange(gBrowser.currentURI, true);
    var nsIWebProgressListener = Components.interfaces.nsIWebProgressListener;
    var loadingDone = aStateFlags & nsIWebProgressListener.STATE_STOP;
    // use a pseudo-object instead of a (potentially nonexistent) channel for getting
    // a correct error message - and make sure that the UI is always either in
    // loading (STATE_START) or done (STATE_STOP) mode
    this.onStateChange(
      gBrowser.webProgress,
      { URI: gBrowser.currentURI },
      loadingDone ? nsIWebProgressListener.STATE_STOP : nsIWebProgressListener.STATE_START,
      aStatus
    );
    // status message and progress value are undefined if we're done with loading
    if (loadingDone)
      return;
    this.onStatusChange(gBrowser.webProgress, null, 0, aMessage);
    this.onProgressChange(gBrowser.webProgress, 0, 0, aTotalProgress, 1);
  },

  startDocumentLoad: function (aRequest) {
    // clear out feed data
    gBrowser.selectedBrowser.feeds = null;

    // clear out search-engine data
    gBrowser.selectedBrowser.engines = null;

    var uri = aRequest.QueryInterface(Ci.nsIChannel).URI;
    try {
      Services.obs.notifyObservers(content, "StartDocumentLoad", uri.spec);
    } catch (e) {
    }
  },

  endDocumentLoad: function (aRequest, aStatus) {
    var urlStr = aRequest.QueryInterface(Ci.nsIChannel).originalURI.spec;

    var notification = Components.isSuccessCode(aStatus) ? "EndDocumentLoad" : "FailDocumentLoad";
    try {
      Services.obs.notifyObservers(content, notification, urlStr);
    } catch (e) {
    }
  }
};

var CombinedStopReload = {
  init: function () {
    if (this._initialized)
      return;

    var stop = document.getElementById("stop-button");
    if (!stop)
      return;

    var reload = document.getElementById("reload-button");
    if (!reload)
      return;

    if (!(reload.nextSibling == stop))
      return;

    this._initialized = true;
    if (XULBrowserWindow.stopCommand.getAttribute("disabled") != "true")
      reload.setAttribute("displaystop", "true");
    stop.addEventListener("click", this, false);
    this.stop = stop;
    this.reload = reload;
  },

  uninit: function () {
    if (!this._initialized)
      return;

    this._cancelTransition();
    this._initialized = false;
    this.stop.removeEventListener("click", this, false);
    this.reload = null;
    this.stop = null;
  },

  handleEvent: function (event) {
    // the only event we listen to is "click" on the stop button
    if (event.button == 0 &&
        !this.stop.disabled)
      this._stopClicked = true;
  },

  switchToStop: function () {
    if (!this._initialized)
      return;

    this._cancelTransition();
    this.reload.setAttribute("displaystop", "true");
  },

  switchToReload: function (aDelay) {
    if (!this._initialized)
      return;

    if (!aDelay || this._stopClicked) {
      this._stopClicked = false;
      this._cancelTransition();
      this.reload.removeAttribute("displaystop");
      return;
    }

    if (this._timer)
      return;

    this._timer = setTimeout(function (self) {
      self._timer = 0;
      self.reload.removeAttribute("displaystop");
    }, 650, this);
  },

  _cancelTransition: function () {
    if (this._timer) {
      clearTimeout(this._timer);
      this._timer = 0;
    }
  }
};

var TabsProgressListener = {
#ifdef MOZ_CRASHREPORTER
  onStateChange: function (aBrowser, aWebProgress, aRequest, aStateFlags, aStatus) {
    if (aRequest instanceof Ci.nsIChannel &&
        aStateFlags & Ci.nsIWebProgressListener.STATE_START &&
        aStateFlags & Ci.nsIWebProgressListener.STATE_IS_DOCUMENT &&
        gCrashReporter.enabled) {
      gCrashReporter.annotateCrashReport("URL", aRequest.URI.spec);
    }
  },
#endif

  onLocationChange: function (aBrowser, aWebProgress, aRequest, aLocationURI) {
    // Filter out any sub-frame loads
    if (aBrowser.contentWindow == aWebProgress.DOMWindow)
      FullZoom.onLocationChange(aLocationURI, false, aBrowser);
  },

  onRefreshAttempted: function (aBrowser, aWebProgress, aURI, aDelay, aSameURI) {
    if (gPrefService.getBoolPref("accessibility.blockautorefresh")) {
      let brandBundle = document.getElementById("bundle_brand");
      let brandShortName = brandBundle.getString("brandShortName");
      let refreshButtonText =
        gNavigatorBundle.getString("refreshBlocked.goButton");
      let refreshButtonAccesskey =
        gNavigatorBundle.getString("refreshBlocked.goButton.accesskey");
      let message =
        gNavigatorBundle.getFormattedString(aSameURI ? "refreshBlocked.refreshLabel"
                                                     : "refreshBlocked.redirectLabel",
                                            [brandShortName]);
      let docShell = aWebProgress.DOMWindow
                                 .QueryInterface(Ci.nsIInterfaceRequestor)
                                 .getInterface(Ci.nsIWebNavigation)
                                 .QueryInterface(Ci.nsIDocShell);
      let notificationBox = gBrowser.getNotificationBox(aBrowser);
      let notification = notificationBox.getNotificationWithValue("refresh-blocked");
      if (notification) {
        notification.label = message;
        notification.refreshURI = aURI;
        notification.delay = aDelay;
        notification.docShell = docShell;
      } else {
        let buttons = [{
          label: refreshButtonText,
          accessKey: refreshButtonAccesskey,
          callback: function (aNotification, aButton) {
            var refreshURI = aNotification.docShell
                                          .QueryInterface(Ci.nsIRefreshURI);
            refreshURI.forceRefreshURI(aNotification.refreshURI,
                                       aNotification.delay, true);
          }
        }];
        notification =
          notificationBox.appendNotification(message, "refresh-blocked",
                                             "chrome://browser/skin/Info.png",
                                             notificationBox.PRIORITY_INFO_MEDIUM,
                                             buttons);
        notification.refreshURI = aURI;
        notification.delay = aDelay;
        notification.docShell = docShell;
      }
      return false;
    }
    return true;
  }
}

function nsBrowserAccess() { }

nsBrowserAccess.prototype = {
  QueryInterface: XPCOMUtils.generateQI([Ci.nsIBrowserDOMWindow, Ci.nsISupports]),

  openURI: function (aURI, aOpener, aWhere, aContext) {
    var newWindow = null;
    var isExternal = (aContext == Ci.nsIBrowserDOMWindow.OPEN_EXTERNAL);

    if (isExternal && aURI && aURI.schemeIs("chrome")) {
      dump("use -chrome command-line option to load external chrome urls\n");
      return null;
    }

    if (aWhere == Ci.nsIBrowserDOMWindow.OPEN_DEFAULTWINDOW)
      aWhere = gPrefService.getIntPref("browser.link.open_newwindow");
    switch (aWhere) {
      case Ci.nsIBrowserDOMWindow.OPEN_NEWWINDOW :
        // FIXME: Bug 408379. So how come this doesn't send the
        // referrer like the other loads do?
        var url = aURI ? aURI.spec : "about:blank";
        // Pass all params to openDialog to ensure that "url" isn't passed through
        // loadOneOrMoreURIs, which splits based on "|"
        newWindow = openDialog(getBrowserURL(), "_blank", "all,dialog=no", url, null, null, null);
        break;
      case Ci.nsIBrowserDOMWindow.OPEN_NEWTAB :
        let win, needToFocusWin;

        // try the current window.  if we're in a popup, fall back on the most recent browser window
        if (!window.document.documentElement.getAttribute("chromehidden"))
          win = window;
        else {
          win = Cc["@mozilla.org/browser/browserglue;1"]
                  .getService(Ci.nsIBrowserGlue)
                  .getMostRecentBrowserWindow();
          needToFocusWin = true;
        }

        if (!win) {
          // we couldn't find a suitable window, a new one needs to be opened.
          return null;
        }

        if (isExternal && (!aURI || aURI.spec == "about:blank")) {
          win.BrowserOpenTab(); // this also focuses the location bar
          win.focus();
          newWindow = win.content;
          break;
        }

        let loadInBackground = gPrefService.getBoolPref("browser.tabs.loadDivertedInBackground");
        let referrer = aOpener ? makeURI(aOpener.location.href) : null;

        let tab = win.gBrowser.loadOneTab(aURI ? aURI.spec : "about:blank", {
                                          referrerURI: referrer,
                                          fromExternal: isExternal,
                                          inBackground: loadInBackground});
        let browser = win.gBrowser.getBrowserForTab(tab);

        newWindow = browser.contentWindow;
        if (needToFocusWin || (!loadInBackground && isExternal))
          newWindow.focus();
        break;
      default : // OPEN_CURRENTWINDOW or an illegal value
        newWindow = content;
        if (aURI) {
          let referrer = aOpener ? makeURI(aOpener.location.href) : null;
          let loadflags = isExternal ?
                            Ci.nsIWebNavigation.LOAD_FLAGS_FROM_EXTERNAL :
                            Ci.nsIWebNavigation.LOAD_FLAGS_NONE;
          gBrowser.loadURIWithFlags(aURI.spec, loadflags, referrer, null, null);
        }
        if (!gPrefService.getBoolPref("browser.tabs.loadDivertedInBackground"))
          content.focus();
    }
    return newWindow;
  },

  isTabContentWindow: function (aWindow) {
    return gBrowser.browsers.some(function (browser) browser.contentWindow == aWindow);
  }
}

function onViewToolbarsPopupShowing(aEvent) {
  var popup = aEvent.target;
  if (popup != aEvent.currentTarget)
    return;

  var i;

  // Empty the menu
  for (i = popup.childNodes.length-1; i >= 0; --i) {
    var deadItem = popup.childNodes[i];
    if (deadItem.hasAttribute("toolbarindex"))
      popup.removeChild(deadItem);
  }

  var firstMenuItem = popup.firstChild;

  for (i = 0; i < gNavToolbox.childNodes.length; ++i) {
    var toolbar = gNavToolbox.childNodes[i];
    var toolbarName = toolbar.getAttribute("toolbarname");
    if (toolbarName) {
      let menuItem = document.createElement("menuitem");
      let hidingAttribute = toolbar.getAttribute("type") == "menubar" ?
                            "autohide" : "collapsed";
      menuItem.setAttribute("toolbarindex", i);
      menuItem.setAttribute("type", "checkbox");
      menuItem.setAttribute("label", toolbarName);
      menuItem.setAttribute("checked", toolbar.getAttribute(hidingAttribute) != "true");
      if (popup.id != "appmenu_customizeMenu")
        menuItem.setAttribute("accesskey", toolbar.getAttribute("accesskey"));
      popup.insertBefore(menuItem, firstMenuItem);

      menuItem.addEventListener("command", onViewToolbarCommand, false);
    }
    toolbar = toolbar.nextSibling;
  }
}

function onViewToolbarCommand(aEvent) {
  var index = aEvent.originalTarget.getAttribute("toolbarindex");
  var toolbar = gNavToolbox.childNodes[index];
  var visible = aEvent.originalTarget.getAttribute("checked") == "true";
  setToolbarVisibility(toolbar, visible);
}

function setToolbarVisibility(toolbar, visible) {
  var hidingAttribute = toolbar.getAttribute("type") == "menubar" ?
                        "autohide" : "collapsed";

  toolbar.setAttribute(hidingAttribute, !visible);
  document.persist(toolbar.id, hidingAttribute);

  PlacesToolbarHelper.init();
  BookmarksMenuButton.updatePosition();

#ifdef MENUBAR_CAN_AUTOHIDE
  updateAppButtonDisplay();
#endif
}

var TabsOnTop = {
  toggle: function () {
    this.enabled = !this.enabled;
  },
  syncCommand: function () {
    let enabled = this.enabled;
    document.getElementById("cmd_ToggleTabsOnTop")
            .setAttribute("checked", enabled);
    document.documentElement.setAttribute("tabsontop", enabled);
    document.getElementById("TabsToolbar").setAttribute("tabsontop", enabled);
    gBrowser.tabContainer.setAttribute("tabsontop", enabled);
  },
  get enabled () {
    return gNavToolbox.getAttribute("tabsontop") == "true";
  },
  set enabled (val) {
    gNavToolbox.setAttribute("tabsontop", !!val);
    this.syncCommand();

    return val;
  }
}

#ifdef MENUBAR_CAN_AUTOHIDE
function updateAppButtonDisplay() {
  var displayAppButton =
    !gInPrintPreviewMode &&
    window.menubar.visible &&
    document.getElementById("toolbar-menubar").getAttribute("autohide") == "true";

  document.getElementById("appmenu-button-container").hidden = !displayAppButton;

  if (displayAppButton)
    document.documentElement.setAttribute("chromemargin", "0,-1,-1,-1");
  else
    document.documentElement.removeAttribute("chromemargin");
}
#endif

function displaySecurityInfo()
{
  BrowserPageInfo(null, "securityTab");
}

/**
 * Opens or closes the sidebar identified by commandID.
 *
 * @param commandID a string identifying the sidebar to toggle; see the
 *                  note below. (Optional if a sidebar is already open.)
 * @param forceOpen boolean indicating whether the sidebar should be
 *                  opened regardless of its current state (optional).
 * @note
 * We expect to find a xul:broadcaster element with the specified ID.
 * The following attributes on that element may be used and/or modified:
 *  - id           (required) the string to match commandID. The convention
 *                 is to use this naming scheme: 'view<sidebar-name>Sidebar'.
 *  - sidebarurl   (required) specifies the URL to load in this sidebar.
 *  - sidebartitle or label (in that order) specify the title to
 *                 display on the sidebar.
 *  - checked      indicates whether the sidebar is currently displayed.
 *                 Note that toggleSidebar updates this attribute when
 *                 it changes the sidebar's visibility.
 *  - group        this attribute must be set to "sidebar".
 */
function toggleSidebar(commandID, forceOpen) {

  var sidebarBox = document.getElementById("sidebar-box");
  if (!commandID)
    commandID = sidebarBox.getAttribute("sidebarcommand");

  var sidebarBroadcaster = document.getElementById(commandID);
  var sidebar = document.getElementById("sidebar"); // xul:browser
  var sidebarTitle = document.getElementById("sidebar-title");
  var sidebarSplitter = document.getElementById("sidebar-splitter");

  if (sidebarBroadcaster.getAttribute("checked") == "true") {
    if (!forceOpen) {
      sidebarBroadcaster.removeAttribute("checked");
      sidebarBox.setAttribute("sidebarcommand", "");
      sidebarTitle.value = "";
      sidebar.setAttribute("src", "about:blank");
      sidebarBox.hidden = true;
      sidebarSplitter.hidden = true;
      content.focus();
    } else {
      fireSidebarFocusedEvent();
    }
    return;
  }

  // now we need to show the specified sidebar

  // ..but first update the 'checked' state of all sidebar broadcasters
  var broadcasters = document.getElementsByAttribute("group", "sidebar");
  for (var i = 0; i < broadcasters.length; ++i) {
    // skip elements that observe sidebar broadcasters and random
    // other elements
    if (broadcasters[i].localName != "broadcaster")
      continue;

    if (broadcasters[i] != sidebarBroadcaster)
      broadcasters[i].removeAttribute("checked");
    else
      sidebarBroadcaster.setAttribute("checked", "true");
  }

  sidebarBox.hidden = false;
  sidebarSplitter.hidden = false;

  var url = sidebarBroadcaster.getAttribute("sidebarurl");
  var title = sidebarBroadcaster.getAttribute("sidebartitle");
  if (!title)
    title = sidebarBroadcaster.getAttribute("label");
  sidebar.setAttribute("src", url); // kick off async load
  sidebarBox.setAttribute("sidebarcommand", sidebarBroadcaster.id);
  sidebarTitle.value = title;

  // We set this attribute here in addition to setting it on the <browser>
  // element itself, because the code in BrowserShutdown persists this
  // attribute, not the "src" of the <browser id="sidebar">. The reason it
  // does that is that we want to delay sidebar load a bit when a browser
  // window opens. See delayedStartup().
  sidebarBox.setAttribute("src", url);

  if (sidebar.contentDocument.location.href != url)
    sidebar.addEventListener("load", sidebarOnLoad, true);
  else // older code handled this case, so we do it too
    fireSidebarFocusedEvent();
}

function sidebarOnLoad(event) {
  var sidebar = document.getElementById("sidebar");
  sidebar.removeEventListener("load", sidebarOnLoad, true);
  // We're handling the 'load' event before it bubbles up to the usual
  // (non-capturing) event handlers. Let it bubble up before firing the
  // SidebarFocused event.
  setTimeout(fireSidebarFocusedEvent, 0);
}

/**
 * Fire a "SidebarFocused" event on the sidebar's |window| to give the sidebar
 * a chance to adjust focus as needed. An additional event is needed, because
 * we don't want to focus the sidebar when it's opened on startup or in a new
 * window, only when the user opens the sidebar.
 */
function fireSidebarFocusedEvent() {
  var sidebar = document.getElementById("sidebar");
  var event = document.createEvent("Events");
  event.initEvent("SidebarFocused", true, false);
  sidebar.contentWindow.dispatchEvent(event);
}

var gHomeButton = {
  prefDomain: "browser.startup.homepage",
  observe: function (aSubject, aTopic, aPrefName)
  {
    if (aTopic != "nsPref:changed" || aPrefName != this.prefDomain)
      return;

    this.updateTooltip();
  },

  updateTooltip: function (homeButton)
  {
    if (!homeButton)
      homeButton = document.getElementById("home-button");
    if (homeButton) {
      var homePage = this.getHomePage();
      homePage = homePage.replace(/\|/g,', ');
      homeButton.setAttribute("tooltiptext", homePage);
    }
  },

  getHomePage: function ()
  {
    var url;
    try {
      url = gPrefService.getComplexValue(this.prefDomain,
                                Components.interfaces.nsIPrefLocalizedString).data;
    } catch (e) {
    }

    // use this if we can't find the pref
    if (!url) {
      var SBS = Cc["@mozilla.org/intl/stringbundle;1"].getService(Ci.nsIStringBundleService);
      var configBundle = SBS.createBundle("chrome://branding/locale/browserconfig.properties");
      url = configBundle.GetStringFromName(this.prefDomain);
    }

    return url;
  },

  updatePersonalToolbarStyle: function (homeButton)
  {
    if (!homeButton)
      homeButton = document.getElementById("home-button");
    if (homeButton)
      homeButton.className = homeButton.parentNode.id == "PersonalToolbar"
                               || homeButton.parentNode.parentNode.id == "PersonalToolbar" ?
                             homeButton.className.replace("toolbarbutton-1", "bookmark-item") :
                             homeButton.className.replace("bookmark-item", "toolbarbutton-1");
  }
};

/**
 * Gets the selected text in the active browser. Leading and trailing
 * whitespace is removed, and consecutive whitespace is replaced by a single
 * space. A maximum of 150 characters will be returned, regardless of the value
 * of aCharLen.
 *
 * @param aCharLen
 *        The maximum number of characters to return.
 */
function getBrowserSelection(aCharLen) {
  // selections of more than 150 characters aren't useful
  const kMaxSelectionLen = 150;
  const charLen = Math.min(aCharLen || kMaxSelectionLen, kMaxSelectionLen);

  var focusedWindow = document.commandDispatcher.focusedWindow;
  var selection = focusedWindow.getSelection().toString();

  if (selection) {
    if (selection.length > charLen) {
      // only use the first charLen important chars. see bug 221361
      var pattern = new RegExp("^(?:\\s*.){0," + charLen + "}");
      pattern.test(selection);
      selection = RegExp.lastMatch;
    }

    selection = selection.replace(/^\s+/, "")
                         .replace(/\s+$/, "")
                         .replace(/\s+/g, " ");

    if (selection.length > charLen)
      selection = selection.substr(0, charLen);
  }
  return selection;
}

var gWebPanelURI;
function openWebPanel(aTitle, aURI)
{
    // Ensure that the web panels sidebar is open.
    toggleSidebar('viewWebPanelsSidebar', true);

    // Set the title of the panel.
    document.getElementById("sidebar-title").value = aTitle;

    // Tell the Web Panels sidebar to load the bookmark.
    var sidebar = document.getElementById("sidebar");
    if (sidebar.docShell && sidebar.contentDocument && sidebar.contentDocument.getElementById('web-panels-browser')) {
        sidebar.contentWindow.loadWebPanel(aURI);
        if (gWebPanelURI) {
            gWebPanelURI = "";
            sidebar.removeEventListener("load", asyncOpenWebPanel, true);
        }
    }
    else {
        // The panel is still being constructed.  Attach an onload handler.
        if (!gWebPanelURI)
            sidebar.addEventListener("load", asyncOpenWebPanel, true);
        gWebPanelURI = aURI;
    }
}

function asyncOpenWebPanel(event)
{
    var sidebar = document.getElementById("sidebar");
    if (gWebPanelURI && sidebar.contentDocument && sidebar.contentDocument.getElementById('web-panels-browser'))
        sidebar.contentWindow.loadWebPanel(gWebPanelURI);
    gWebPanelURI = "";
    sidebar.removeEventListener("load", asyncOpenWebPanel, true);
}

/*
 * - [ Dependencies ] ---------------------------------------------------------
 *  utilityOverlay.js:
 *    - gatherTextUnder
 */

 // Called whenever the user clicks in the content area,
 // except when left-clicking on links (special case)
 // should always return true for click to go through
 function contentAreaClick(event, fieldNormalClicks)
 {
   if (!event.isTrusted || event.getPreventDefault()) {
     return true;
   }

   var target = event.target;
   var linkNode;

   if (target instanceof HTMLAnchorElement ||
       target instanceof HTMLAreaElement ||
       target instanceof HTMLLinkElement) {
     if (target.hasAttribute("href"))
       linkNode = target;

     // xxxmpc: this is kind of a hack to work around a Gecko bug (see bug 266932)
     // we're going to walk up the DOM looking for a parent link node,
     // this shouldn't be necessary, but we're matching the existing behaviour for left click
     var parent = target.parentNode;
     while (parent) {
       if (parent instanceof HTMLAnchorElement ||
           parent instanceof HTMLAreaElement ||
           parent instanceof HTMLLinkElement) {
           if (parent.hasAttribute("href"))
             linkNode = parent;
       }
       parent = parent.parentNode;
     }
   }
   else {
     linkNode = event.originalTarget;
     while (linkNode && !(linkNode instanceof HTMLAnchorElement))
       linkNode = linkNode.parentNode;
     // <a> cannot be nested.  So if we find an anchor without an
     // href, there is no useful <a> around the target
     if (linkNode && !linkNode.hasAttribute("href"))
       linkNode = null;
   }
   var wrapper = null;
   if (linkNode) {
     wrapper = linkNode;
     if (event.button == 0 && !event.ctrlKey && !event.shiftKey &&
         !event.altKey && !event.metaKey) {
       // A Web panel's links should target the main content area.  Do this
       // if no modifier keys are down and if there's no target or the target equals
       // _main (the IE convention) or _content (the Mozilla convention).
       // XXX Now that markLinkVisited is gone, we may not need to field _main and
       // _content here.
       target = wrapper.getAttribute("target");
       if (fieldNormalClicks &&
           (!target || target == "_content" || target  == "_main"))
         // IE uses _main, SeaMonkey uses _content, we support both
       {
         if (!wrapper.href)
           return true;
         if (wrapper.getAttribute("onclick"))
           return true;
         // javascript links should be executed in the current browser
         if (wrapper.href.substr(0, 11) === "javascript:")
           return true;
         // data links should be executed in the current browser
         if (wrapper.href.substr(0, 5) === "data:")
           return true;

         try {
           urlSecurityCheck(wrapper.href, wrapper.ownerDocument.nodePrincipal);
         }
         catch(ex) {
           return false;
         }

         var postData = { };
         var url = getShortcutOrURI(wrapper.href, postData);
         if (!url)
           return true;
         loadURI(url, null, postData.value, false);
         event.preventDefault();
         return false;
       }
       else if (linkNode.getAttribute("rel") == "sidebar") {
         // This is the Opera convention for a special link that - when clicked - allows
         // you to add a sidebar panel.  We support the Opera convention here.  The link's
         // title attribute contains the title that should be used for the sidebar panel.
         PlacesUIUtils.showMinimalAddBookmarkUI(makeURI(wrapper.href),
                                                wrapper.getAttribute("title"),
                                                null, null, true, true);
         event.preventDefault();
         return false;
       }
     }
     else {
       handleLinkClick(event, wrapper.href, linkNode);
     }

     return true;
   } else {
     // Try simple XLink
     var href, realHref, baseURI;
     linkNode = target;
     while (linkNode) {
       if (linkNode.nodeType == Node.ELEMENT_NODE) {
         wrapper = linkNode;

         realHref = wrapper.getAttributeNS("http://www.w3.org/1999/xlink", "href");
         if (realHref) {
           href = realHref;
           baseURI = wrapper.baseURI
         }
       }
       linkNode = linkNode.parentNode;
     }
     if (href) {
       href = makeURLAbsolute(baseURI, href);
       handleLinkClick(event, href, null);
       return true;
     }
   }
   if (event.button == 1 &&
       gPrefService.getBoolPref("middlemouse.contentLoadURL") &&
       !gPrefService.getBoolPref("general.autoScroll")) {
     middleMousePaste(event);
   }
   return true;
 }

function handleLinkClick(event, href, linkNode)
{
  var doc = event.target.ownerDocument;

  switch (event.button) {
    case 0:    // if left button clicked
#ifdef XP_MACOSX
      if (event.metaKey) { // Cmd
#else
      if (event.ctrlKey) {
#endif
        openNewTabWith(href, doc, null, event, false);
        event.stopPropagation();
        return true;
      }

      if (event.shiftKey && event.altKey) {
        var feedService =
            Cc["@mozilla.org/browser/feeds/result-service;1"].
            getService(Ci.nsIFeedResultService);
        feedService.forcePreviewPage = true;
        loadURI(href, null, null, false);
        return false;
      }

      if (event.shiftKey) {
        openNewWindowWith(href, doc, null, false);
        event.stopPropagation();
        return true;
      }

      if (event.altKey) {
        saveURL(href, linkNode ? gatherTextUnder(linkNode) : "", null, true,
                true, doc.documentURIObject);
        return true;
      }

      return false;
    case 1:    // if middle button clicked
      var tab = gPrefService.getBoolPref("browser.tabs.opentabfor.middleclick");
      if (tab)
        openNewTabWith(href, doc, null, event, false);
      else
        openNewWindowWith(href, doc, null, false);
      event.stopPropagation();
      return true;
  }
  return false;
}

function middleMousePaste(event) {
  var url = getShortcutOrURI(readFromClipboard());
  try {
    makeURI(url);
  } catch (ex) {
    // Not a valid URI.
    return;
  }

  try {
    addToUrlbarHistory(url);
  } catch (ex) {
    // Things may go wrong when adding url to session history,
    // but don't let that interfere with the loading of the url.
    Cu.reportError(ex);
  }

  openUILink(url,
             event,
             true /* ignore the fact this is a middle click */);

  event.stopPropagation();
}

function handleDroppedLink(event, url, name)
{
  let postData = { };
  let uri = getShortcutOrURI(url, postData);
  if (uri)
    loadURI(uri, null, postData.value, false);

  // Keep the event from being handled by the dragDrop listeners
  // built-in to gecko if they happen to be above us.
  event.preventDefault();
};

function MultiplexHandler(event)
{ try {
    var node = event.target;
    var name = node.getAttribute('name');

    if (name == 'detectorGroup') {
        SetForcedDetector(true);
        SelectDetector(event, false);
    } else if (name == 'charsetGroup') {
        var charset = node.getAttribute('id');
        charset = charset.substring('charset.'.length, charset.length)
        SetForcedCharset(charset);
    } else if (name == 'charsetCustomize') {
        //do nothing - please remove this else statement, once the charset prefs moves to the pref window
    } else {
        SetForcedCharset(node.getAttribute('id'));
    }
    } catch(ex) { alert(ex); }
}

function SelectDetector(event, doReload)
{
    var uri =  event.target.getAttribute("id");
    var prefvalue = uri.substring('chardet.'.length, uri.length);
    if ("off" == prefvalue) { // "off" is special value to turn off the detectors
        prefvalue = "";
    }

    try {
        var str =  Cc["@mozilla.org/supports-string;1"].
                   createInstance(Ci.nsISupportsString);

        str.data = prefvalue;
        gPrefService.setComplexValue("intl.charset.detector", Ci.nsISupportsString, str);
        if (doReload)
          window.content.location.reload();
    }
    catch (ex) {
        dump("Failed to set the intl.charset.detector preference.\n");
    }
}

function SetForcedDetector(doReload)
{
    BrowserSetForcedDetector(doReload);
}

function SetForcedCharset(charset)
{
    BrowserSetForcedCharacterSet(charset);
}

function BrowserSetForcedCharacterSet(aCharset)
{
  var docCharset = gBrowser.docShell.QueryInterface(Ci.nsIDocCharset);
  docCharset.charset = aCharset;
  // Save the forced character-set
  PlacesUtils.history.setCharsetForURI(getWebNavigation().currentURI, aCharset);
  BrowserReloadWithFlags(nsIWebNavigation.LOAD_FLAGS_CHARSET_CHANGE);
}

function BrowserSetForcedDetector(doReload)
{
  gBrowser.documentCharsetInfo.forcedDetector = true;
  if (doReload)
    BrowserReloadWithFlags(nsIWebNavigation.LOAD_FLAGS_CHARSET_CHANGE);
}

function UpdateCurrentCharset()
{
    // extract the charset from DOM
    var wnd = document.commandDispatcher.focusedWindow;
    if ((window == wnd) || (wnd == null)) wnd = window.content;

    // Uncheck previous item
    if (gPrevCharset) {
        var pref_item = document.getElementById('charset.' + gPrevCharset);
        if (pref_item)
          pref_item.setAttribute('checked', 'false');
    }

    var menuitem = document.getElementById('charset.' + wnd.document.characterSet);
    if (menuitem) {
        menuitem.setAttribute('checked', 'true');
    }
}

function UpdateCharsetDetector() {
  var prefvalue = "off";

  try {
    prefvalue = gPrefService.getComplexValue("intl.charset.detector", Ci.nsIPrefLocalizedString).data;
  }
  catch (ex) {}

  prefvalue = "chardet." + prefvalue;

  var menuitem = document.getElementById(prefvalue);
  if (menuitem)
    menuitem.setAttribute("checked", "true");
}

function UpdateMenus(event) {
  // use setTimeout workaround to delay checkmark the menu
  // when onmenucomplete is ready then use it instead of oncreate
  // see bug 78290 for the detail
  UpdateCurrentCharset();
  setTimeout(UpdateCurrentCharset, 0);
  UpdateCharsetDetector();
  setTimeout(UpdateCharsetDetector, 0);
}

function CreateMenu(node) {
  Services.obs.notifyObservers(null, "charsetmenu-selected", node);
}

function charsetLoadListener(event) {
  var charset = window.content.document.characterSet;

  if (charset.length > 0 && (charset != gLastBrowserCharset)) {
    if (!gCharsetMenu)
      gCharsetMenu = Cc['@mozilla.org/rdf/datasource;1?name=charset-menu'].getService(Ci.nsICurrentCharsetListener);
    gCharsetMenu.SetCurrentCharset(charset);
    gPrevCharset = gLastBrowserCharset;
    gLastBrowserCharset = charset;
  }
}

/* Begin Page Style Functions */
function getAllStyleSheets(frameset) {
  var styleSheetsArray = Array.slice(frameset.document.styleSheets);
  for (let i = 0; i < frameset.frames.length; i++) {
    let frameSheets = getAllStyleSheets(frameset.frames[i]);
    styleSheetsArray = styleSheetsArray.concat(frameSheets);
  }
  return styleSheetsArray;
}

function stylesheetFillPopup(menuPopup) {
  var noStyle = menuPopup.firstChild;
  var persistentOnly = noStyle.nextSibling;
  var sep = persistentOnly.nextSibling;
  while (sep.nextSibling)
    menuPopup.removeChild(sep.nextSibling);

  var styleSheets = getAllStyleSheets(window.content);
  var currentStyleSheets = {};
  var styleDisabled = getMarkupDocumentViewer().authorStyleDisabled;
  var haveAltSheets = false;
  var altStyleSelected = false;

  for (let i = 0; i < styleSheets.length; ++i) {
    let currentStyleSheet = styleSheets[i];

    if (!currentStyleSheet.title)
      continue;

    // Skip any stylesheets that don't match the screen media type.
    if (currentStyleSheet.media.length > 0) {
      let media = currentStyleSheet.media.mediaText.split(", ");
      if (media.indexOf("screen") == -1 &&
          media.indexOf("all") == -1)
        continue;
    }

    if (!currentStyleSheet.disabled)
      altStyleSelected = true;

    haveAltSheets = true;

    let lastWithSameTitle = null;
    if (currentStyleSheet.title in currentStyleSheets)
      lastWithSameTitle = currentStyleSheets[currentStyleSheet.title];

    if (!lastWithSameTitle) {
      let menuItem = document.createElement("menuitem");
      menuItem.setAttribute("type", "radio");
      menuItem.setAttribute("label", currentStyleSheet.title);
      menuItem.setAttribute("data", currentStyleSheet.title);
      menuItem.setAttribute("checked", !currentStyleSheet.disabled && !styleDisabled);
      menuPopup.appendChild(menuItem);
      currentStyleSheets[currentStyleSheet.title] = menuItem;
    } else if (currentStyleSheet.disabled) {
      lastWithSameTitle.removeAttribute("checked");
    }
  }

  noStyle.setAttribute("checked", styleDisabled);
  persistentOnly.setAttribute("checked", !altStyleSelected && !styleDisabled);
  persistentOnly.hidden = (window.content.document.preferredStyleSheetSet) ? haveAltSheets : false;
  sep.hidden = (noStyle.hidden && persistentOnly.hidden) || !haveAltSheets;
  return true;
}

function stylesheetInFrame(frame, title) {
  return Array.some(frame.document.styleSheets,
                    function (stylesheet) stylesheet.title == title);
}

function stylesheetSwitchFrame(frame, title) {
  var docStyleSheets = frame.document.styleSheets;

  for (let i = 0; i < docStyleSheets.length; ++i) {
    let docStyleSheet = docStyleSheets[i];

    if (title == "_nostyle")
      docStyleSheet.disabled = true;
    else if (docStyleSheet.title)
      docStyleSheet.disabled = (docStyleSheet.title != title);
    else if (docStyleSheet.disabled)
      docStyleSheet.disabled = false;
  }
}

function stylesheetSwitchAll(frameset, title) {
  if (!title || title == "_nostyle" || stylesheetInFrame(frameset, title))
    stylesheetSwitchFrame(frameset, title);

  for (let i = 0; i < frameset.frames.length; i++)
    stylesheetSwitchAll(frameset.frames[i], title);
}

function setStyleDisabled(disabled) {
  getMarkupDocumentViewer().authorStyleDisabled = disabled;
}
/* End of the Page Style functions */

var BrowserOffline = {
  /////////////////////////////////////////////////////////////////////////////
  // BrowserOffline Public Methods
  init: function ()
  {
    if (!this._uiElement)
      this._uiElement = document.getElementById("goOfflineMenuitem");

    Services.obs.addObserver(this, "network:offline-status-changed", false);

    this._updateOfflineUI(Services.io.offline);
  },

  uninit: function ()
  {
    try {
      Services.obs.removeObserver(this, "network:offline-status-changed");
    } catch (ex) {
    }
  },

  toggleOfflineStatus: function ()
  {
    var ioService = Services.io;

    // Stop automatic management of the offline status
    try {
      ioService.manageOfflineStatus = false;
    } catch (ex) {
    }

    if (!ioService.offline && !this._canGoOffline()) {
      this._updateOfflineUI(false);
      return;
    }

    ioService.offline = !ioService.offline;

    // Save the current state for later use as the initial state
    // (if there is no netLinkService)
    gPrefService.setBoolPref("browser.offline", ioService.offline);
  },

  /////////////////////////////////////////////////////////////////////////////
  // nsIObserver
  observe: function (aSubject, aTopic, aState)
  {
    if (aTopic != "network:offline-status-changed")
      return;

    this._updateOfflineUI(aState == "offline");
  },

  /////////////////////////////////////////////////////////////////////////////
  // BrowserOffline Implementation Methods
  _canGoOffline: function ()
  {
    try {
      var cancelGoOffline = Cc["@mozilla.org/supports-PRBool;1"].createInstance(Ci.nsISupportsPRBool);
      Services.obs.notifyObservers(cancelGoOffline, "offline-requested", null);

      // Something aborted the quit process.
      if (cancelGoOffline.data)
        return false;
    }
    catch (ex) {
    }

    return true;
  },

  _uiElement: null,
  _updateOfflineUI: function (aOffline)
  {
    var offlineLocked = gPrefService.prefIsLocked("network.online");
    if (offlineLocked)
      this._uiElement.setAttribute("disabled", "true");

    this._uiElement.setAttribute("checked", aOffline);
  }
};

var OfflineApps = {
  /////////////////////////////////////////////////////////////////////////////
  // OfflineApps Public Methods
  init: function ()
  {
    Services.obs.addObserver(this, "dom-storage-warn-quota-exceeded", false);
    Services.obs.addObserver(this, "offline-cache-update-completed", false);
  },

  uninit: function ()
  {
    Services.obs.removeObserver(this, "dom-storage-warn-quota-exceeded");
    Services.obs.removeObserver(this, "offline-cache-update-completed");
  },

  handleEvent: function(event) {
    if (event.type == "MozApplicationManifest") {
      this.offlineAppRequested(event.originalTarget.defaultView);
    }
  },

  /////////////////////////////////////////////////////////////////////////////
  // OfflineApps Implementation Methods

  // XXX: _getBrowserWindowForContentWindow and _getBrowserForContentWindow
  // were taken from browser/components/feeds/src/WebContentConverter.
  _getBrowserWindowForContentWindow: function(aContentWindow) {
    return aContentWindow.QueryInterface(Ci.nsIInterfaceRequestor)
                         .getInterface(Ci.nsIWebNavigation)
                         .QueryInterface(Ci.nsIDocShellTreeItem)
                         .rootTreeItem
                         .QueryInterface(Ci.nsIInterfaceRequestor)
                         .getInterface(Ci.nsIDOMWindow)
                         .wrappedJSObject;
  },

  _getBrowserForContentWindow: function(aBrowserWindow, aContentWindow) {
    // This depends on pseudo APIs of browser.js and tabbrowser.xml
    aContentWindow = aContentWindow.top;
    var browsers = aBrowserWindow.gBrowser.browsers;
    for (var i = 0; i < browsers.length; ++i) {
      if (browsers[i].contentWindow == aContentWindow)
        return browsers[i];
    }
    return null;
  },

  _getManifestURI: function(aWindow) {
    if (!aWindow.document.documentElement)
      return null;

    var attr = aWindow.document.documentElement.getAttribute("manifest");
    if (!attr)
      return null;

    try {
      var contentURI = makeURI(aWindow.location.href, null, null);
      return makeURI(attr, aWindow.document.characterSet, contentURI);
    } catch (e) {
      return null;
    }
  },

  // A cache update isn't tied to a specific window.  Try to find
  // the best browser in which to warn the user about space usage
  _getBrowserForCacheUpdate: function(aCacheUpdate) {
    // Prefer the current browser
    var uri = this._getManifestURI(content);
    if (uri && uri.equals(aCacheUpdate.manifestURI)) {
      return gBrowser.selectedBrowser;
    }

    var browsers = gBrowser.browsers;
    for (var i = 0; i < browsers.length; ++i) {
      uri = this._getManifestURI(browsers[i].contentWindow);
      if (uri && uri.equals(aCacheUpdate.manifestURI)) {
        return browsers[i];
      }
    }

    return null;
  },

  _warnUsage: function(aBrowser, aURI) {
    if (!aBrowser)
      return;

    var notificationBox = gBrowser.getNotificationBox(aBrowser);
    var notification = notificationBox.getNotificationWithValue("offline-app-usage");
    if (!notification) {
      var buttons = [{
          label: gNavigatorBundle.getString("offlineApps.manageUsage"),
          accessKey: gNavigatorBundle.getString("offlineApps.manageUsageAccessKey"),
          callback: OfflineApps.manage
        }];

      var warnQuota = gPrefService.getIntPref("offline-apps.quota.warn");
      const priority = notificationBox.PRIORITY_WARNING_MEDIUM;
      var message = gNavigatorBundle.getFormattedString("offlineApps.usage",
                                                        [ aURI.host,
                                                          warnQuota / 1024 ]);

      notificationBox.appendNotification(message, "offline-app-usage",
                                         "chrome://browser/skin/Info.png",
                                         priority, buttons);
    }

    // Now that we've warned once, prevent the warning from showing up
    // again.
    Services.perms.add(aURI, "offline-app",
                       Ci.nsIOfflineCacheUpdateService.ALLOW_NO_WARN);
  },

  // XXX: duplicated in preferences/advanced.js
  _getOfflineAppUsage: function (host, groups)
  {
    var cacheService = Cc["@mozilla.org/network/application-cache-service;1"].
                       getService(Ci.nsIApplicationCacheService);
    if (!groups)
      groups = cacheService.getGroups();

    var usage = 0;
    for (var i = 0; i < groups.length; i++) {
      var uri = Services.io.newURI(groups[i], null, null);
      if (uri.asciiHost == host) {
        var cache = cacheService.getActiveCache(groups[i]);
        usage += cache.usage;
      }
    }

    var storageManager = Cc["@mozilla.org/dom/storagemanager;1"].
                         getService(Ci.nsIDOMStorageManager);
    usage += storageManager.getUsage(host);

    return usage;
  },

  _checkUsage: function(aURI) {
    // if the user has already allowed excessive usage, don't bother checking
    if (Services.perms.testExactPermission(aURI, "offline-app") !=
        Ci.nsIOfflineCacheUpdateService.ALLOW_NO_WARN) {
      var usage = this._getOfflineAppUsage(aURI.asciiHost);
      var warnQuota = gPrefService.getIntPref("offline-apps.quota.warn");
      if (usage >= warnQuota * 1024) {
        return true;
      }
    }

    return false;
  },

  offlineAppRequested: function(aContentWindow) {
    if (!gPrefService.getBoolPref("browser.offline-apps.notify")) {
      return;
    }

    var browserWindow = this._getBrowserWindowForContentWindow(aContentWindow);
    var browser = this._getBrowserForContentWindow(browserWindow,
                                                   aContentWindow);

    var currentURI = aContentWindow.document.documentURIObject;

    // don't bother showing UI if the user has already made a decision
    if (Services.perms.testExactPermission(currentURI, "offline-app") != Services.perms.UNKNOWN_ACTION)
      return;

    try {
      if (gPrefService.getBoolPref("offline-apps.allow_by_default")) {
        // all pages can use offline capabilities, no need to ask the user
        return;
      }
    } catch(e) {
      // this pref isn't set by default, ignore failures
    }

    var host = currentURI.asciiHost;
    var notificationBox = gBrowser.getNotificationBox(browser);
    var notificationID = "offline-app-requested-" + host;
    var notification = notificationBox.getNotificationWithValue(notificationID);

    if (notification) {
      notification.documents.push(aContentWindow.document);
    } else {
      var buttons = [{
        label: gNavigatorBundle.getString("offlineApps.allow"),
        accessKey: gNavigatorBundle.getString("offlineApps.allowAccessKey"),
        callback: function() {
          for (var i = 0; i < notification.documents.length; i++) {
            OfflineApps.allowSite(notification.documents[i]);
          }
        }
      },{
        label: gNavigatorBundle.getString("offlineApps.never"),
        accessKey: gNavigatorBundle.getString("offlineApps.neverAccessKey"),
        callback: function() {
          for (var i = 0; i < notification.documents.length; i++) {
            OfflineApps.disallowSite(notification.documents[i]);
          }
        }
      },{
        label: gNavigatorBundle.getString("offlineApps.notNow"),
        accessKey: gNavigatorBundle.getString("offlineApps.notNowAccessKey"),
        callback: function() { /* noop */ }
      }];

      const priority = notificationBox.PRIORITY_INFO_LOW;
      var message = gNavigatorBundle.getFormattedString("offlineApps.available",
                                                        [ host ]);
      notification =
        notificationBox.appendNotification(message, notificationID,
                                           "chrome://browser/skin/Info.png",
                                           priority, buttons);
      notification.documents = [ aContentWindow.document ];
    }
  },

  allowSite: function(aDocument) {
    Services.perms.add(aDocument.documentURIObject, "offline-app", Services.perms.ALLOW_ACTION);

    // When a site is enabled while loading, manifest resources will
    // start fetching immediately.  This one time we need to do it
    // ourselves.
    this._startFetching(aDocument);
  },

  disallowSite: function(aDocument) {
    Services.perms.add(aDocument.documentURIObject, "offline-app", Services.perms.DENY_ACTION);
  },

  manage: function() {
    openAdvancedPreferences("networkTab");
  },

  _startFetching: function(aDocument) {
    if (!aDocument.documentElement)
      return;

    var manifest = aDocument.documentElement.getAttribute("manifest");
    if (!manifest)
      return;

    var manifestURI = makeURI(manifest, aDocument.characterSet,
                              aDocument.documentURIObject);

    var updateService = Cc["@mozilla.org/offlinecacheupdate-service;1"].
                        getService(Ci.nsIOfflineCacheUpdateService);
    updateService.scheduleUpdate(manifestURI, aDocument.documentURIObject);
  },

  /////////////////////////////////////////////////////////////////////////////
  // nsIObserver
  observe: function (aSubject, aTopic, aState)
  {
    if (aTopic == "dom-storage-warn-quota-exceeded") {
      if (aSubject) {
        var uri = makeURI(aSubject.location.href);

        if (OfflineApps._checkUsage(uri)) {
          var browserWindow =
            this._getBrowserWindowForContentWindow(aSubject);
          var browser = this._getBrowserForContentWindow(browserWindow,
                                                         aSubject);
          OfflineApps._warnUsage(browser, uri);
        }
      }
    } else if (aTopic == "offline-cache-update-completed") {
      var cacheUpdate = aSubject.QueryInterface(Ci.nsIOfflineCacheUpdate);

      var uri = cacheUpdate.manifestURI;
      if (OfflineApps._checkUsage(uri)) {
        var browser = this._getBrowserForCacheUpdate(cacheUpdate);
        if (browser) {
          OfflineApps._warnUsage(browser, cacheUpdate.manifestURI);
        }
      }
    }
  }
};

function WindowIsClosing()
{
  var reallyClose = closeWindow(false, warnAboutClosingWindow);
  if (!reallyClose)
    return false;

  var numBrowsers = gBrowser.browsers.length;
  for (let i = 0; reallyClose && i < numBrowsers; ++i) {
    let ds = gBrowser.browsers[i].docShell;

    if (ds.contentViewer && !ds.contentViewer.permitUnload())
      reallyClose = false;
  }

  return reallyClose;
}

/**
 * Checks if this is the last full *browser* window around. If it is, this will
 * be communicated like quitting. Otherwise, we warn about closing multiple tabs.
 * @returns true if closing can proceed, false if it got cancelled.
 */
function warnAboutClosingWindow() {
  // Popups aren't considered full browser windows.
  if (!toolbar.visible)
    return gBrowser.warnAboutClosingTabs(true);

  // Figure out if there's at least one other browser window around.
  let foundOtherBrowserWindow = false;
  let e = Services.wm.getEnumerator("navigator:browser");
  while (e.hasMoreElements() && !foundOtherBrowserWindow) {
    let win = e.getNext();
    if (win != window && win.toolbar.visible)
      foundOtherBrowserWindow = true;
  }
  if (foundOtherBrowserWindow)
    return gBrowser.warnAboutClosingTabs(true);

  let os = Services.obs;

  let closingCanceled = Cc["@mozilla.org/supports-PRBool;1"].
                        createInstance(Ci.nsISupportsPRBool);
  os.notifyObservers(closingCanceled,
                     "browser-lastwindow-close-requested", null);
  if (closingCanceled.data)
    return false;

  os.notifyObservers(null, "browser-lastwindow-close-granted", null);

#ifdef XP_MACOSX
  // OS X doesn't quit the application when the last window is closed, but keeps
  // the session alive. Hence don't prompt users to save tabs, but warn about
  // closing multiple tabs.
  return gBrowser.warnAboutClosingTabs(true);
#else
  return true;
#endif
}

var MailIntegration = {
  sendLinkForWindow: function (aWindow) {
    this.sendMessage(aWindow.location.href,
                     aWindow.document.title);
  },

  sendMessage: function (aBody, aSubject) {
    // generate a mailto url based on the url and the url's title
    var mailtoUrl = "mailto:";
    if (aBody) {
      mailtoUrl += "?body=" + encodeURIComponent(aBody);
      mailtoUrl += "&subject=" + encodeURIComponent(aSubject);
    }

    var uri = makeURI(mailtoUrl);

    // now pass this uri to the operating system
    this._launchExternalUrl(uri);
  },

  // a generic method which can be used to pass arbitrary urls to the operating
  // system.
  // aURL --> a nsIURI which represents the url to launch
  _launchExternalUrl: function (aURL) {
    var extProtocolSvc =
       Cc["@mozilla.org/uriloader/external-protocol-service;1"]
         .getService(Ci.nsIExternalProtocolService);
    if (extProtocolSvc)
      extProtocolSvc.loadUrl(aURL);
  }
};

function BrowserOpenAddonsMgr(aView) {
  switchToTabHavingURI("about:addons", true, function(browser) {
    if (aView)
      browser.contentWindow.wrappedJSObject.loadView(aView);
  });
}

function AddKeywordForSearchField() {
  var node = document.popupNode;

  var charset = node.ownerDocument.characterSet;

  var docURI = makeURI(node.ownerDocument.URL,
                       charset);

  var formURI = makeURI(node.form.getAttribute("action"),
                        charset,
                        docURI);

  var spec = formURI.spec;

  var isURLEncoded =
               (node.form.method.toUpperCase() == "POST"
                && (node.form.enctype == "application/x-www-form-urlencoded" ||
                    node.form.enctype == ""));

  var title = gNavigatorBundle.getFormattedString("addKeywordTitleAutoFill",
                                                  [node.ownerDocument.title]);
  var description = PlacesUIUtils.getDescriptionFromDocument(node.ownerDocument);

  var el, type;
  var formData = [];

  function escapeNameValuePair(aName, aValue, aIsFormUrlEncoded) {
    if (aIsFormUrlEncoded)
      return escape(aName + "=" + aValue);
    else
      return escape(aName) + "=" + escape(aValue);
  }

  for (var i=0; i < node.form.elements.length; i++) {
    el = node.form.elements[i];

    if (!el.type) // happens with fieldsets
      continue;

    if (el == node) {
      formData.push((isURLEncoded) ? escapeNameValuePair(el.name, "%s", true) :
                                     // Don't escape "%s", just append
                                     escapeNameValuePair(el.name, "", false) + "%s");
      continue;
    }

    type = el.type.toLowerCase();

    if (((el instanceof HTMLInputElement && el.mozIsTextField(true)) ||
        type == "hidden" || type == "textarea") ||
        ((type == "checkbox" || type == "radio") && el.checked)) {
      formData.push(escapeNameValuePair(el.name, el.value, isURLEncoded));
    } else if (el instanceof HTMLSelectElement && el.selectedIndex >= 0) {
      for (var j=0; j < el.options.length; j++) {
        if (el.options[j].selected)
          formData.push(escapeNameValuePair(el.name, el.options[j].value,
                                            isURLEncoded));
      }
    }
  }

  var postData;

  if (isURLEncoded)
    postData = formData.join("&");
  else
    spec += "?" + formData.join("&");

  PlacesUIUtils.showMinimalAddBookmarkUI(makeURI(spec), title, description, null,
                                         null, null, "", postData, charset);
}

function SwitchDocumentDirection(aWindow) {
  aWindow.document.dir = (aWindow.document.dir == "ltr" ? "rtl" : "ltr");
  for (var run = 0; run < aWindow.frames.length; run++)
    SwitchDocumentDirection(aWindow.frames[run]);
}

function getPluginInfo(pluginElement)
{
  var tagMimetype;
  var pluginsPage;
  if (pluginElement instanceof HTMLAppletElement) {
    tagMimetype = "application/x-java-vm";
  } else {
    if (pluginElement instanceof HTMLObjectElement) {
      pluginsPage = pluginElement.getAttribute("codebase");
    } else {
      pluginsPage = pluginElement.getAttribute("pluginspage");
    }

    // only attempt if a pluginsPage is defined.
    if (pluginsPage) {
      var doc = pluginElement.ownerDocument;
      var docShell = findChildShell(doc, gBrowser.docShell, null);
      try {
        pluginsPage = makeURI(pluginsPage, doc.characterSet, docShell.currentURI).spec;
      } catch (ex) {
        pluginsPage = "";
      }
    }

    tagMimetype = pluginElement.QueryInterface(Components.interfaces.nsIObjectLoadingContent)
                               .actualType;

    if (tagMimetype == "") {
      tagMimetype = pluginElement.type;
    }
  }

  return {mimetype: tagMimetype, pluginsPage: pluginsPage};
}

var gPluginHandler = {

  get CrashSubmit() {
    delete this.CrashSubmit;
    Cu.import("resource://gre/modules/CrashSubmit.jsm", this);
    return this.CrashSubmit;
  },

  get crashReportHelpURL() {
    delete this.crashReportHelpURL;
    let url = formatURL("app.support.baseURL", true);
    url += "plugin-crashed";
    this.crashReportHelpURL = url;
    return this.crashReportHelpURL;
  },

  // Map the plugin's name to a filtered version more suitable for user UI.
  makeNicePluginName : function (aName, aFilename) {
    if (aName == "Shockwave Flash")
      return "Adobe Flash";

    // Clean up the plugin name by stripping off any trailing version numbers
    // or "plugin". EG, "Foo Bar Plugin 1.23_02" --> "Foo Bar"
    let newName = aName.replace(/\bplug-?in\b/i, "").replace(/[\s\d\.\-\_\(\)]+$/, "");
    return newName;
  },

  isTooSmall : function (plugin, overlay) {
    // Is the <object>'s size too small to hold what we want to show?
    let pluginRect = plugin.getBoundingClientRect();
    // XXX bug 446693. The text-shadow on the submitted-report text at
    //     the bottom causes scrollHeight to be larger than it should be.
    let overflows = (overlay.scrollWidth > pluginRect.width) ||
                    (overlay.scrollHeight - 5 > pluginRect.height);
    return overflows;
  },

  addLinkClickCallback: function (linkNode, callbackName /*callbackArgs...*/) {
    // XXX just doing (callback)(arg) was giving a same-origin error. bug?
    let self = this;
    let callbackArgs = Array.prototype.slice.call(arguments).slice(2);
    linkNode.addEventListener("click",
                              function(evt) {
                                if (!evt.isTrusted)
                                  return;
                                evt.preventDefault();
                                if (callbackArgs.length == 0)
                                  callbackArgs = [ evt ];
                                (self[callbackName]).apply(self, callbackArgs);
                              },
                              true);

    linkNode.addEventListener("keydown",
                              function(evt) {
                                if (!evt.isTrusted)
                                  return;
                                if (evt.keyCode == evt.DOM_VK_RETURN) {
                                  evt.preventDefault();
                                  if (callbackArgs.length == 0)
                                    callbackArgs = [ evt ];
                                  evt.preventDefault();
                                  (self[callbackName]).apply(self, callbackArgs);
                                }
                              },
                              true);
  },

  handleEvent : function(event) {
    let self = gPluginHandler;
    let plugin = event.target;

    // We're expecting the target to be a plugin.
    if (!(plugin instanceof Ci.nsIObjectLoadingContent))
      return;

    switch (event.type) {
      case "PluginCrashed":
        self.pluginInstanceCrashed(plugin, event);
        break;

      case "PluginNotFound":
        // For non-object plugin tags, register a click handler to install the
        // plugin. Object tags can, and often do, deal with that themselves,
        // so don't stomp on the page developers toes.
        if (!(plugin instanceof HTMLObjectElement))
          self.addLinkClickCallback(plugin, "installSinglePlugin");
        /* FALLTHRU */
      case "PluginBlocklisted":
      case "PluginOutdated":
        let hideBarPrefName = event.type == "PluginOutdated" ?
                                "plugins.hide_infobar_for_outdated_plugin" :
                                "plugins.hide_infobar_for_missing_plugin";
        if (gPrefService.getBoolPref(hideBarPrefName))
          return;

        self.pluginUnavailable(plugin, event.type);
        break;

      case "PluginDisabled":
        self.addLinkClickCallback(plugin, "managePlugins");
        break;
    }
  },

  newPluginInstalled : function(event) {
    // browser elements are anonymous so we can't just use target.
    var browser = event.originalTarget;
    // clear the plugin list, now that at least one plugin has been installed
    browser.missingPlugins = null;

    var notificationBox = gBrowser.getNotificationBox(browser);
    var notification = notificationBox.getNotificationWithValue("missing-plugins");
    if (notification)
      notificationBox.removeNotification(notification);

    // reload the browser to make the new plugin show.
    browser.reload();
  },

  // Callback for user clicking on a missing (unsupported) plugin.
  installSinglePlugin: function (aEvent) {
    var missingPluginsArray = {};

    var pluginInfo = getPluginInfo(aEvent.target);
    missingPluginsArray[pluginInfo.mimetype] = pluginInfo;

    openDialog("chrome://mozapps/content/plugins/pluginInstallerWizard.xul",
               "PFSWindow", "chrome,centerscreen,resizable=yes",
               {plugins: missingPluginsArray, browser: gBrowser.selectedBrowser});
  },

  // Callback for user clicking on a disabled plugin
  managePlugins: function (aEvent) {
    BrowserOpenAddonsMgr("addons://list/plugin");
  },

  // Callback for user clicking "submit a report" link
  submitReport : function(pluginDumpID, browserDumpID) {
    // The crash reporter wants a DOM element it can append an IFRAME to,
    // which it uses to submit a form. Let's just give it gBrowser.
    this.CrashSubmit.submit(pluginDumpID, gBrowser, null, null);
    if (browserDumpID)
      this.CrashSubmit.submit(browserDumpID, gBrowser, null, null);
  },

  // Callback for user clicking a "reload page" link
  reloadPage: function (browser) {
    browser.reload();
  },

  // Callback for user clicking the help icon
  openHelpPage: function () {
    openHelpLink("plugin-crashed", false);
  },


  // event listener for missing/blocklisted/outdated plugins.
  pluginUnavailable: function (plugin, eventType) {
    let browser = gBrowser.getBrowserForDocument(plugin.ownerDocument
                                                       .defaultView.top.document);
    if (!browser.missingPlugins)
      browser.missingPlugins = {};

    var pluginInfo = getPluginInfo(plugin);
    browser.missingPlugins[pluginInfo.mimetype] = pluginInfo;

    var notificationBox = gBrowser.getNotificationBox(browser);

    // Should only display one of these warnings per page.
    // In order of priority, they are: outdated > missing > blocklisted
    let outdatedNotification = notificationBox.getNotificationWithValue("outdated-plugins");
    let blockedNotification  = notificationBox.getNotificationWithValue("blocked-plugins");
    let missingNotification  = notificationBox.getNotificationWithValue("missing-plugins");

    // If there is already an outdated plugin notification then do nothing
    if (outdatedNotification)
      return;

    function showBlocklistInfo() {
      var url = formatURL("extensions.blocklist.detailsURL", true);
      gBrowser.loadOneTab(url, {inBackground: false});
      return true;
    }

    function showOutdatedPluginsInfo() {
      gPrefService.setBoolPref("plugins.update.notifyUser", false);
      var url = formatURL("plugins.update.url", true);
      gBrowser.loadOneTab(url, {inBackground: false});
      return true;
    }

    function showPluginsMissing() {
      // get the urls of missing plugins
      var missingPluginsArray = gBrowser.selectedBrowser.missingPlugins;
      if (missingPluginsArray) {
        openDialog("chrome://mozapps/content/plugins/pluginInstallerWizard.xul",
                   "PFSWindow", "chrome,centerscreen,resizable=yes",
                   {plugins: missingPluginsArray, browser: gBrowser.selectedBrowser});
      }
    }

    let notifications = {
      PluginBlocklisted : {
                            barID   : "blocked-plugins",
                            iconURL : "chrome://mozapps/skin/plugins/notifyPluginBlocked.png",
                            message : gNavigatorBundle.getString("blockedpluginsMessage.title"),
                            buttons : [{
                                         label     : gNavigatorBundle.getString("blockedpluginsMessage.infoButton.label"),
                                         accessKey : gNavigatorBundle.getString("blockedpluginsMessage.infoButton.accesskey"),
                                         popup     : null,
                                         callback  : showBlocklistInfo
                                       },
                                       {
                                         label     : gNavigatorBundle.getString("blockedpluginsMessage.searchButton.label"),
                                         accessKey : gNavigatorBundle.getString("blockedpluginsMessage.searchButton.accesskey"),
                                         popup     : null,
                                         callback  : showOutdatedPluginsInfo
                                      }],
                          },
      PluginOutdated    : {
                            barID   : "outdated-plugins",
                            iconURL : "chrome://mozapps/skin/plugins/notifyPluginOutdated.png",
                            message : gNavigatorBundle.getString("outdatedpluginsMessage.title"),
                            buttons : [{
                                         label     : gNavigatorBundle.getString("outdatedpluginsMessage.updateButton.label"),
                                         accessKey : gNavigatorBundle.getString("outdatedpluginsMessage.updateButton.accesskey"),
                                         popup     : null,
                                         callback  : showOutdatedPluginsInfo
                                      }],
                          },
      PluginNotFound    : {
                            barID   : "missing-plugins",
                            iconURL : "chrome://mozapps/skin/plugins/notifyPluginGeneric.png",
                            message : gNavigatorBundle.getString("missingpluginsMessage.title"),
                            buttons : [{
                                         label     : gNavigatorBundle.getString("missingpluginsMessage.button.label"),
                                         accessKey : gNavigatorBundle.getString("missingpluginsMessage.button.accesskey"),
                                         popup     : null,
                                         callback  : showPluginsMissing
                                      }],
                          }
    };

    if (eventType == "PluginBlocklisted") {
      if (blockedNotification || missingNotification)
        return;
    }
    else if (eventType == "PluginOutdated") {
      // Cancel any notification about blocklisting/missing plugins
      if (blockedNotification)
        blockedNotification.close();
      if (missingNotification)
        missingNotification.close();
    }
    else if (eventType == "PluginNotFound") {
      if (missingNotification)
        return;

      // Cancel any notification about blocklisting plugins
      if (blockedNotification)
        blockedNotification.close();
    }

    let notify = notifications[eventType];
    notificationBox.appendNotification(notify.message, notify.barID, notify.iconURL,
                                       notificationBox.PRIORITY_WARNING_MEDIUM,
                                       notify.buttons);
  },

  // Crashed-plugin observer. Notified once per plugin crash, before events
  // are dispatched to individual plugin instances.
  pluginCrashed : function(subject, topic, data) {
    let propertyBag = subject;
    if (!(propertyBag instanceof Ci.nsIPropertyBag2) ||
        !(propertyBag instanceof Ci.nsIWritablePropertyBag2))
     return;

#ifdef MOZ_CRASHREPORTER
    let pluginDumpID = propertyBag.getPropertyAsAString("pluginDumpID");
    let browserDumpID= propertyBag.getPropertyAsAString("browserDumpID");
    let shouldSubmit = gCrashReporter.submitReports;
    let doPrompt     = true; // XXX followup to get via gCrashReporter

    // Submit automatically when appropriate.
    if (pluginDumpID && shouldSubmit && !doPrompt) {
      this.submitReport(pluginDumpID, browserDumpID);
      // Submission is async, so we can't easily show failure UI.
      propertyBag.setPropertyAsBool("submittedCrashReport", true);
    }
#endif
  },

  // Crashed-plugin event listener. Called for every instance of a
  // plugin in content.
  pluginInstanceCrashed: function (plugin, aEvent) {
    // Ensure the plugin and event are of the right type.
    if (!(aEvent instanceof Ci.nsIDOMDataContainerEvent))
      return;

    let submittedReport = aEvent.getData("submittedCrashReport");
    let doPrompt        = true; // XXX followup for .getData("doPrompt");
    let submitReports   = true; // XXX followup for .getData("submitReports");
    let pluginName      = aEvent.getData("pluginName");
    let pluginFilename  = aEvent.getData("pluginFilename");
    let pluginDumpID    = aEvent.getData("pluginDumpID");
    let browserDumpID   = aEvent.getData("browserDumpID");

    // Remap the plugin name to a more user-presentable form.
    pluginName = this.makeNicePluginName(pluginName, pluginFilename);

    // Force a style flush, so that we ensure our binding is attached.
    plugin.clientTop;

    let messageString = gNavigatorBundle.getFormattedString("crashedpluginsMessage.title", [pluginName]);

    //
    // Configure the crashed-plugin placeholder.
    //
    let doc = plugin.ownerDocument;
    let overlay = doc.getAnonymousElementByAttribute(plugin, "class", "mainBox");

    // The binding has role="link" here, since missing/disabled/blocked
    // plugin UI has a onclick handler on the whole thing. This isn't needed
    // for the plugin-crashed UI, because we use actual HTML links in the text.
    overlay.removeAttribute("role");

    let statusDiv = doc.getAnonymousElementByAttribute(plugin, "class", "submitStatus");
#ifdef MOZ_CRASHREPORTER
    let status;

    // Determine which message to show regarding crash reports.
    if (submittedReport) { // submitReports && !doPrompt, handled in observer
      status = "submitted";
    }
    else if (!submitReports && !doPrompt) {
      status = "noSubmit";
    }
    else { // doPrompt
      status = "please";
      // XXX can we make the link target actually be blank?
      let pleaseLink = doc.getAnonymousElementByAttribute(
                            plugin, "class", "pleaseSubmitLink");
      this.addLinkClickCallback(pleaseLink, "submitReport",
                                pluginDumpID, browserDumpID);
    }

    // If we don't have a minidumpID, we can't (or didn't) submit anything.
    // This can happen if the plugin is killed from the task manager.
    if (!pluginDumpID) {
        status = "noReport";
    }

    statusDiv.setAttribute("status", status);

    let bottomLinks = doc.getAnonymousElementByAttribute(plugin, "class", "msg msgBottomLinks");
    bottomLinks.style.display = "block";
    let helpIcon = doc.getAnonymousElementByAttribute(plugin, "class", "helpIcon");
    this.addLinkClickCallback(helpIcon, "openHelpPage");

    // If we're showing the link to manually trigger report submission, we'll
    // want to be able to update all the instances of the UI for this crash to
    // show an updated message when a report is submitted.
    if (doPrompt) {
      let observer = {
        QueryInterface: XPCOMUtils.generateQI([Ci.nsIObserver,
                                               Ci.nsISupportsWeakReference]),
        observe : function(subject, topic, data) {
          let propertyBag = subject;
          if (!(propertyBag instanceof Ci.nsIPropertyBag2))
            return;
          // Ignore notifications for other crashes.
          if (propertyBag.get("minidumpID") != pluginDumpID)
            return;
          statusDiv.setAttribute("status", data);
        },

        handleEvent : function(event) {
            // Not expected to be called, just here for the closure.
        }
      }

      // Use a weak reference, so we don't have to remove it...
      Services.obs.addObserver(observer, "crash-report-status", true);
      // ...alas, now we need something to hold a strong reference to prevent
      // it from being GC. But I don't want to manually manage the reference's
      // lifetime (which should be no greater than the page).
      // Clever solution? Use a closue with an event listener on the document.
      // When the doc goes away, so do the listener references and the closure.
      doc.addEventListener("mozCleverClosureHack", observer, false);
    }
#endif

    let crashText = doc.getAnonymousElementByAttribute(plugin, "class", "msg msgCrashed");
    crashText.textContent = messageString;

    let browser = gBrowser.getBrowserForDocument(doc.defaultView.top.document);

    let link = doc.getAnonymousElementByAttribute(plugin, "class", "reloadLink");
    this.addLinkClickCallback(link, "reloadPage", browser);

    let notificationBox = gBrowser.getNotificationBox(browser);

    // Is the <object>'s size too small to hold what we want to show?
    if (this.isTooSmall(plugin, overlay)) {
        // Hide the overlay's contents. Use visibility style, so that it
        // doesn't collapse down to 0x0.
        overlay.style.visibility = "hidden";
        // If another plugin on the page was large enough to show our UI, we
        // don't want to show a notification bar.
        if (!doc.mozNoPluginCrashedNotification)
          showNotificationBar(pluginDumpID, browserDumpID);
    } else {
        // If a previous plugin on the page was too small and resulted in
        // adding a notification bar, then remove it because this plugin
        // instance it big enough to serve as in-content notification.
        hideNotificationBar();
        doc.mozNoPluginCrashedNotification = true;
    }

    function hideNotificationBar() {
      let notification = notificationBox.getNotificationWithValue("plugin-crashed");
      if (notification)
        notificationBox.removeNotification(notification, true);
    }

    function showNotificationBar(pluginDumpID, browserDumpID) {
      // If there's already an existing notification bar, don't do anything.
      let notification = notificationBox.getNotificationWithValue("plugin-crashed");
      if (notification)
        return;

      // Configure the notification bar
      let priority = notificationBox.PRIORITY_WARNING_MEDIUM;
      let iconURL = "chrome://mozapps/skin/plugins/notifyPluginCrashed.png";
      let reloadLabel = gNavigatorBundle.getString("crashedpluginsMessage.reloadButton.label");
      let reloadKey   = gNavigatorBundle.getString("crashedpluginsMessage.reloadButton.accesskey");
      let submitLabel = gNavigatorBundle.getString("crashedpluginsMessage.submitButton.label");
      let submitKey   = gNavigatorBundle.getString("crashedpluginsMessage.submitButton.accesskey");

      let buttons = [{
        label: reloadLabel,
        accessKey: reloadKey,
        popup: null,
        callback: function() { browser.reload(); },
      }];
#ifdef MOZ_CRASHREPORTER
      let submitButton = {
        label: submitLabel,
        accessKey: submitKey,
        popup: null,
          callback: function() { gPluginHandler.submitReport(pluginDumpID, browserDumpID); },
      };
      if (pluginDumpID)
        buttons.push(submitButton);
#endif

      let notification = notificationBox.appendNotification(messageString, "plugin-crashed",
                                                            iconURL, priority, buttons);

      // Add the "learn more" link.
      let XULNS = "http://www.mozilla.org/keymaster/gatekeeper/there.is.only.xul";
      let link = notification.ownerDocument.createElementNS(XULNS, "label");
      link.className = "text-link";
      link.setAttribute("value", gNavigatorBundle.getString("crashedpluginsMessage.learnMore"));
      link.href = gPluginHandler.crashReportHelpURL;
      let description = notification.ownerDocument.getAnonymousElementByAttribute(notification, "anonid", "messageText");
      description.appendChild(link);

      // Remove the notfication when the page is reloaded.
      doc.defaultView.top.addEventListener("unload", function() {
        notificationBox.removeNotification(notification);
      }, false);
    }

  }
};

function convertFromUnicode(charset, str)
{
  try {
    var unicodeConverter = Components
       .classes["@mozilla.org/intl/scriptableunicodeconverter"]
       .createInstance(Components.interfaces.nsIScriptableUnicodeConverter);
    unicodeConverter.charset = charset;
    str = unicodeConverter.ConvertFromUnicode(str);
    return str + unicodeConverter.Finish();
  } catch(ex) {
    return null;
  }
}

/**
 * The Feed Handler object manages discovery of RSS/ATOM feeds in web pages
 * and shows UI when they are discovered.
 */
var FeedHandler = {
  /**
   * The click handler for the Feed icon in the location bar. Opens the
   * subscription page if user is not given a choice of feeds.
   * (Otherwise the list of available feeds will be presented to the
   * user in a popup menu.)
   */
  onFeedButtonClick: function(event) {
    event.stopPropagation();

    if (event.target.hasAttribute("feed") &&
        event.eventPhase == Event.AT_TARGET &&
        (event.button == 0 || event.button == 1)) {
        this.subscribeToFeed(null, event);
    }
  },

  /**
   * Called when the user clicks on the Feed icon in the location bar.
   * Builds a menu of unique feeds associated with the page, and if there
   * is only one, shows the feed inline in the browser window.
   * @param   menuPopup
   *          The feed list menupopup to be populated.
   * @returns true if the menu should be shown, false if there was only
   *          one feed and the feed should be shown inline in the browser
   *          window (do not show the menupopup).
   */
  buildFeedList: function(menuPopup) {
    var feeds = gBrowser.selectedBrowser.feeds;
    if (feeds == null) {
      // XXX hack -- menu opening depends on setting of an "open"
      // attribute, and the menu refuses to open if that attribute is
      // set (because it thinks it's already open).  onpopupshowing gets
      // called after the attribute is unset, and it doesn't get unset
      // if we return false.  so we unset it here; otherwise, the menu
      // refuses to work past this point.
      menuPopup.parentNode.removeAttribute("open");
      return false;
    }

    while (menuPopup.firstChild)
      menuPopup.removeChild(menuPopup.firstChild);

    if (feeds.length == 1) {
      var feedButton = document.getElementById("feed-button");
      if (feedButton)
        feedButton.setAttribute("feed", feeds[0].href);
      return false;
    }

    // Build the menu showing the available feed choices for viewing.
    for (var i = 0; i < feeds.length; ++i) {
      var feedInfo = feeds[i];
      var menuItem = document.createElement("menuitem");
      var baseTitle = feedInfo.title || feedInfo.href;
      var labelStr = gNavigatorBundle.getFormattedString("feedShowFeedNew", [baseTitle]);
      menuItem.setAttribute("class", "feed-menuitem");
      menuItem.setAttribute("label", labelStr);
      menuItem.setAttribute("feed", feedInfo.href);
      menuItem.setAttribute("tooltiptext", feedInfo.href);
      menuItem.setAttribute("crop", "center");
      menuPopup.appendChild(menuItem);
    }
    return true;
  },

  /**
   * Subscribe to a given feed.  Called when
   *   1. Page has a single feed and user clicks feed icon in location bar
   *   2. Page has a single feed and user selects Subscribe menu item
   *   3. Page has multiple feeds and user selects from feed icon popup
   *   4. Page has multiple feeds and user selects from Subscribe submenu
   * @param   href
   *          The feed to subscribe to. May be null, in which case the
   *          event target's feed attribute is examined.
   * @param   event
   *          The event this method is handling. Used to decide where
   *          to open the preview UI. (Optional, unless href is null)
   */
  subscribeToFeed: function(href, event) {
    // Just load the feed in the content area to either subscribe or show the
    // preview UI
    if (!href)
      href = event.target.getAttribute("feed");
    urlSecurityCheck(href, gBrowser.contentPrincipal,
                     Ci.nsIScriptSecurityManager.DISALLOW_INHERIT_PRINCIPAL);
    var feedURI = makeURI(href, document.characterSet);
    // Use the feed scheme so X-Moz-Is-Feed will be set
    // The value doesn't matter
    if (/^https?/.test(feedURI.scheme))
      href = "feed:" + href;
    this.loadFeed(href, event);
  },

  loadFeed: function(href, event) {
    var feeds = gBrowser.selectedBrowser.feeds;
    try {
      openUILink(href, event, false, true, false, null);
    }
    finally {
      // We might default to a livebookmarks modal dialog,
      // so reset that if the user happens to click it again
      gBrowser.selectedBrowser.feeds = feeds;
    }
  },

  /**
   * Update the browser UI to show whether or not feeds are available when
   * a page is loaded or the user switches tabs to a page that has feeds.
   */
  updateFeeds: function() {
    var feedButton = document.getElementById("feed-button");
    if (!this._feedMenuitem)
      this._feedMenuitem = document.getElementById("subscribeToPageMenuitem");
    if (!this._feedMenupopup)
      this._feedMenupopup = document.getElementById("subscribeToPageMenupopup");

    var feeds = gBrowser.selectedBrowser.feeds;
    if (!feeds || feeds.length == 0) {
      if (feedButton) {
        feedButton.collapsed = true;
        feedButton.removeAttribute("feed");
      }
      this._feedMenuitem.setAttribute("disabled", "true");
      this._feedMenupopup.setAttribute("hidden", "true");
      this._feedMenuitem.removeAttribute("hidden");
    } else {
      if (feedButton)
        feedButton.collapsed = false;

      if (feeds.length > 1) {
        this._feedMenuitem.setAttribute("hidden", "true");
        this._feedMenupopup.removeAttribute("hidden");
        if (feedButton)
          feedButton.removeAttribute("feed");
      } else {
        if (feedButton)
          feedButton.setAttribute("feed", feeds[0].href);

        this._feedMenuitem.setAttribute("feed", feeds[0].href);
        this._feedMenuitem.removeAttribute("disabled");
        this._feedMenuitem.removeAttribute("hidden");
        this._feedMenupopup.setAttribute("hidden", "true");
      }
    }
  },

  addFeed: function(link, targetDoc) {
    // find which tab this is for, and set the attribute on the browser
    var browserForLink = gBrowser.getBrowserForDocument(targetDoc);
    if (!browserForLink) {
      // ignore feeds loaded in subframes (see bug 305472)
      return;
    }

    if (!browserForLink.feeds)
      browserForLink.feeds = [];

    browserForLink.feeds.push({ href: link.href, title: link.title });

    if (browserForLink == gBrowser.selectedBrowser) {
      var feedButton = document.getElementById("feed-button");
      if (feedButton)
        feedButton.collapsed = false;
    }
  }
};

/**
 * Re-open a closed tab.
 * @param aIndex
 *        The index of the tab (via nsSessionStore.getClosedTabData)
 * @returns a reference to the reopened tab.
 */
function undoCloseTab(aIndex) {
  // wallpaper patch to prevent an unnecessary blank tab (bug 343895)
  var blankTabToRemove = null;
  if (gBrowser.tabs.length == 1 &&
      !gPrefService.getBoolPref("browser.tabs.autoHide") &&
      isTabEmpty(gBrowser.selectedTab))
    blankTabToRemove = gBrowser.selectedTab;

  var tab = null;
  var ss = Cc["@mozilla.org/browser/sessionstore;1"].
           getService(Ci.nsISessionStore);
  if (ss.getClosedTabCount(window) > (aIndex || 0)) {
    tab = ss.undoCloseTab(window, aIndex || 0);

    if (blankTabToRemove)
      gBrowser.removeTab(blankTabToRemove);
  }

  return tab;
}

/**
 * Re-open a closed window.
 * @param aIndex
 *        The index of the window (via nsSessionStore.getClosedWindowData)
 * @returns a reference to the reopened window.
 */
function undoCloseWindow(aIndex) {
  let ss = Cc["@mozilla.org/browser/sessionstore;1"].
           getService(Ci.nsISessionStore);
  let window = null;
  if (ss.getClosedWindowCount() > (aIndex || 0))
    window = ss.undoCloseWindow(aIndex || 0);

  return window;
}

/*
 * Determines if a tab is "empty", usually used in the context of determining
 * if it's ok to close the tab.
 */
function isTabEmpty(aTab) {
  let browser = aTab.linkedBrowser;
  return browser.sessionHistory.count < 2 &&
         browser.currentURI.spec == "about:blank" &&
         !browser.contentDocument.body.hasChildNodes() &&
         !aTab.hasAttribute("busy");
}

/**
 * Format a URL
 * eg:
 * echo formatURL("https://addons.mozilla.org/%LOCALE%/%APP%/%VERSION%/");
 * > https://addons.mozilla.org/en-US/firefox/3.0a1/
 *
 * Currently supported built-ins are LOCALE, APP, and any value from nsIXULAppInfo, uppercased.
 */
function formatURL(aFormat, aIsPref) {
  var formatter = Cc["@mozilla.org/toolkit/URLFormatterService;1"].getService(Ci.nsIURLFormatter);
  return aIsPref ? formatter.formatURLPref(aFormat) : formatter.formatURL(aFormat);
}

/**
 * This also takes care of updating the command enabled-state when tabs are
 * created or removed.
 */
var gBookmarkAllTabsHandler = {
  init: function () {
    this._command = document.getElementById("Browser:BookmarkAllTabs");
    gBrowser.tabContainer.addEventListener("TabOpen", this, true);
    gBrowser.tabContainer.addEventListener("TabClose", this, true);
    gBrowser.tabContainer.addEventListener("TabSelect", this, true);
    gBrowser.tabContainer.addEventListener("TabMove", this, true);
    this._updateCommandState();
  },

  _updateCommandState: function BATH__updateCommandState(aTabClose) {
<<<<<<< HEAD
    let numTabs = gBrowser.visibleTabs.length;
=======
    var numTabs = gBrowser.visibleTabs.length;
>>>>>>> ff5f0716

    // The TabClose event is fired before the tab is removed from the DOM
    if (aTabClose)
      numTabs--;

    if (numTabs > 1)
      this._command.removeAttribute("disabled");
    else
      this._command.setAttribute("disabled", "true");
  },

  doCommand: function BATH_doCommand() {
    PlacesCommandHook.bookmarkCurrentPages();
  },

  // nsIDOMEventListener
  handleEvent: function(aEvent) {
    this._updateCommandState(aEvent.type == "TabClose");
  }
};

/**
 * Utility object to handle manipulations of the identity indicators in the UI
 */
var gIdentityHandler = {
  // Mode strings used to control CSS display
  IDENTITY_MODE_IDENTIFIED       : "verifiedIdentity", // High-quality identity information
  IDENTITY_MODE_DOMAIN_VERIFIED  : "verifiedDomain",   // Minimal SSL CA-signed domain verification
  IDENTITY_MODE_UNKNOWN          : "unknownIdentity",  // No trusted identity information
  IDENTITY_MODE_MIXED_CONTENT    : "unknownIdentity mixedContent",  // SSL with unauthenticated content

  // Cache the most recent SSLStatus and Location seen in checkIdentity
  _lastStatus : null,
  _lastLocation : null,

  // smart getters
  get _encryptionLabel () {
    delete this._encryptionLabel;
    this._encryptionLabel = {};
    this._encryptionLabel[this.IDENTITY_MODE_DOMAIN_VERIFIED] =
      gNavigatorBundle.getString("identity.encrypted");
    this._encryptionLabel[this.IDENTITY_MODE_IDENTIFIED] =
      gNavigatorBundle.getString("identity.encrypted");
    this._encryptionLabel[this.IDENTITY_MODE_UNKNOWN] =
      gNavigatorBundle.getString("identity.unencrypted");
    this._encryptionLabel[this.IDENTITY_MODE_MIXED_CONTENT] =
      gNavigatorBundle.getString("identity.mixed_content");
    return this._encryptionLabel;
  },
  get _identityPopup () {
    delete this._identityPopup;
    return this._identityPopup = document.getElementById("identity-popup");
  },
  get _identityBox () {
    delete this._identityBox;
    return this._identityBox = document.getElementById("identity-box");
  },
  get _identityPopupContentBox () {
    delete this._identityPopupContentBox;
    return this._identityPopupContentBox =
      document.getElementById("identity-popup-content-box");
  },
  get _identityPopupContentHost () {
    delete this._identityPopupContentHost;
    return this._identityPopupContentHost =
      document.getElementById("identity-popup-content-host");
  },
  get _identityPopupContentOwner () {
    delete this._identityPopupContentOwner;
    return this._identityPopupContentOwner =
      document.getElementById("identity-popup-content-owner");
  },
  get _identityPopupContentSupp () {
    delete this._identityPopupContentSupp;
    return this._identityPopupContentSupp =
      document.getElementById("identity-popup-content-supplemental");
  },
  get _identityPopupContentVerif () {
    delete this._identityPopupContentVerif;
    return this._identityPopupContentVerif =
      document.getElementById("identity-popup-content-verifier");
  },
  get _identityPopupEncLabel () {
    delete this._identityPopupEncLabel;
    return this._identityPopupEncLabel =
      document.getElementById("identity-popup-encryption-label");
  },
  get _identityIconLabel () {
    delete this._identityIconLabel;
    return this._identityIconLabel = document.getElementById("identity-icon-label");
  },
  get _overrideService () {
    delete this._overrideService;
    return this._overrideService = Cc["@mozilla.org/security/certoverride;1"]
                                     .getService(Ci.nsICertOverrideService);
  },
  get _identityIconCountryLabel () {
    delete this._identityIconCountryLabel;
    return this._identityIconCountryLabel = document.getElementById("identity-icon-country-label");
  },

  /**
   * Rebuild cache of the elements that may or may not exist depending
   * on whether there's a location bar.
   */
  _cacheElements : function() {
    delete this._identityBox;
    delete this._identityIconLabel;
    delete this._identityIconCountryLabel;
    this._identityBox = document.getElementById("identity-box");
    this._identityIconLabel = document.getElementById("identity-icon-label");
    this._identityIconCountryLabel = document.getElementById("identity-icon-country-label");
  },

  /**
   * Handler for mouseclicks on the "More Information" button in the
   * "identity-popup" panel.
   */
  handleMoreInfoClick : function(event) {
    displaySecurityInfo();
    event.stopPropagation();
  },

  /**
   * Helper to parse out the important parts of _lastStatus (of the SSL cert in
   * particular) for use in constructing identity UI strings
  */
  getIdentityData : function() {
    var result = {};
    var status = this._lastStatus.QueryInterface(Components.interfaces.nsISSLStatus);
    var cert = status.serverCert;

    // Human readable name of Subject
    result.subjectOrg = cert.organization;

    // SubjectName fields, broken up for individual access
    if (cert.subjectName) {
      result.subjectNameFields = {};
      cert.subjectName.split(",").forEach(function(v) {
        var field = v.split("=");
        this[field[0]] = field[1];
      }, result.subjectNameFields);

      // Call out city, state, and country specifically
      result.city = result.subjectNameFields.L;
      result.state = result.subjectNameFields.ST;
      result.country = result.subjectNameFields.C;
    }

    // Human readable name of Certificate Authority
    result.caOrg =  cert.issuerOrganization || cert.issuerCommonName;
    result.cert = cert;

    return result;
  },

  /**
   * Determine the identity of the page being displayed by examining its SSL cert
   * (if available) and, if necessary, update the UI to reflect this.  Intended to
   * be called by onSecurityChange
   *
   * @param PRUint32 state
   * @param JS Object location that mirrors an nsLocation (i.e. has .host and
   *                           .hostname and .port)
   */
  checkIdentity : function(state, location) {
    var currentStatus = gBrowser.securityUI
                                .QueryInterface(Components.interfaces.nsISSLStatusProvider)
                                .SSLStatus;
    this._lastStatus = currentStatus;
    this._lastLocation = location;

    let nsIWebProgressListener = Ci.nsIWebProgressListener;
    if (state & nsIWebProgressListener.STATE_IDENTITY_EV_TOPLEVEL)
      this.setMode(this.IDENTITY_MODE_IDENTIFIED);
    else if (state & nsIWebProgressListener.STATE_SECURE_HIGH)
      this.setMode(this.IDENTITY_MODE_DOMAIN_VERIFIED);
    else if (state & nsIWebProgressListener.STATE_IS_BROKEN)
      this.setMode(this.IDENTITY_MODE_MIXED_CONTENT);
    else
      this.setMode(this.IDENTITY_MODE_UNKNOWN);
  },

  /**
   * Return the eTLD+1 version of the current hostname
   */
  getEffectiveHost : function() {
    // Cache the eTLDService if this is our first time through
    if (!this._eTLDService)
      this._eTLDService = Cc["@mozilla.org/network/effective-tld-service;1"]
                         .getService(Ci.nsIEffectiveTLDService);
    try {
      return this._eTLDService.getBaseDomainFromHost(this._lastLocation.hostname);
    } catch (e) {
      // If something goes wrong (e.g. hostname is an IP address) just fail back
      // to the full domain.
      return this._lastLocation.hostname;
    }
  },

  /**
   * Update the UI to reflect the specified mode, which should be one of the
   * IDENTITY_MODE_* constants.
   */
  setMode : function(newMode) {
    if (!this._identityBox) {
      // No identity box means the identity box is not visible, in which
      // case there's nothing to do.
      return;
    }

    this._identityBox.className = newMode;
    this.setIdentityMessages(newMode);

    // Update the popup too, if it's open
    if (this._identityPopup.state == "open")
      this.setPopupMessages(newMode);
  },

  /**
   * Set up the messages for the primary identity UI based on the specified mode,
   * and the details of the SSL cert, where applicable
   *
   * @param newMode The newly set identity mode.  Should be one of the IDENTITY_MODE_* constants.
   */
  setIdentityMessages : function(newMode) {
    if (newMode == this.IDENTITY_MODE_DOMAIN_VERIFIED) {
      var iData = this.getIdentityData();

      // It would be sort of nice to use the CN= field in the cert, since that's
      // typically what we want here, but thanks to x509 certs being extensible,
      // it's not the only place you have to check, there can be more than one domain,
      // et cetera, ad nauseum.  We know the cert is valid for location.host, so
      // let's just use that. Check the pref to determine how much of the verified
      // hostname to show
      var icon_label = "";
      var icon_country_label = "";
      var icon_labels_dir = "ltr";
      switch (gPrefService.getIntPref("browser.identity.ssl_domain_display")) {
        case 2 : // Show full domain
          icon_label = this._lastLocation.hostname;
          break;
        case 1 : // Show eTLD.
          icon_label = this.getEffectiveHost();
      }

      // We need a port number for all lookups.  If one hasn't been specified, use
      // the https default
      var lookupHost = this._lastLocation.host;
      if (lookupHost.indexOf(':') < 0)
        lookupHost += ":443";

      // Verifier is either the CA Org, for a normal cert, or a special string
      // for certs that are trusted because of a security exception.
      var tooltip = gNavigatorBundle.getFormattedString("identity.identified.verifier",
                                                        [iData.caOrg]);

      // Check whether this site is a security exception. XPConnect does the right
      // thing here in terms of converting _lastLocation.port from string to int, but
      // the overrideService doesn't like undefined ports, so make sure we have
      // something in the default case (bug 432241).
      if (this._overrideService.hasMatchingOverride(this._lastLocation.hostname,
                                                    (this._lastLocation.port || 443),
                                                    iData.cert, {}, {}))
        tooltip = gNavigatorBundle.getString("identity.identified.verified_by_you");
    }
    else if (newMode == this.IDENTITY_MODE_IDENTIFIED) {
      // If it's identified, then we can populate the dialog with credentials
      iData = this.getIdentityData();
      tooltip = gNavigatorBundle.getFormattedString("identity.identified.verifier",
                                                    [iData.caOrg]);
      icon_label = iData.subjectOrg;
      if (iData.country)
        icon_country_label = "(" + iData.country + ")";
      // If the organization name starts with an RTL character, then
      // swap the positions of the organization and country code labels.
      // The Unicode ranges reflect the definition of the UCS2_CHAR_IS_BIDI
      // macro in intl/unicharutil/util/nsBidiUtils.h. When bug 218823 gets
      // fixed, this test should be replaced by one adhering to the
      // Unicode Bidirectional Algorithm proper (at the paragraph level).
      icon_labels_dir = /^[\u0590-\u08ff\ufb1d-\ufdff\ufe70-\ufefc]/.test(icon_label) ?
                        "rtl" : "ltr";
    }
    else {
      tooltip = gNavigatorBundle.getString("identity.unknown.tooltip");
      icon_label = "";
      icon_country_label = "";
      icon_labels_dir = "ltr";
    }

    // Push the appropriate strings out to the UI
    this._identityBox.tooltipText = tooltip;
    this._identityIconLabel.value = icon_label;
    this._identityIconCountryLabel.value = icon_country_label;
    // Set cropping and direction
    this._identityIconLabel.crop = icon_country_label ? "end" : "center";
    this._identityIconLabel.parentNode.style.direction = icon_labels_dir;
    // Hide completely if the organization label is empty
    this._identityIconLabel.parentNode.collapsed = icon_label ? false : true;
  },

  /**
   * Set up the title and content messages for the identity message popup,
   * based on the specified mode, and the details of the SSL cert, where
   * applicable
   *
   * @param newMode The newly set identity mode.  Should be one of the IDENTITY_MODE_* constants.
   */
  setPopupMessages : function(newMode) {

    this._identityPopup.className = newMode;
    this._identityPopupContentBox.className = newMode;

    // Set the static strings up front
    this._identityPopupEncLabel.textContent = this._encryptionLabel[newMode];

    // Initialize the optional strings to empty values
    var supplemental = "";
    var verifier = "";

    if (newMode == this.IDENTITY_MODE_DOMAIN_VERIFIED) {
      var iData = this.getIdentityData();
      var host = this.getEffectiveHost();
      var owner = gNavigatorBundle.getString("identity.ownerUnknown2");
      verifier = this._identityBox.tooltipText;
      supplemental = "";
    }
    else if (newMode == this.IDENTITY_MODE_IDENTIFIED) {
      // If it's identified, then we can populate the dialog with credentials
      iData = this.getIdentityData();
      host = this.getEffectiveHost();
      owner = iData.subjectOrg;
      verifier = this._identityBox.tooltipText;

      // Build an appropriate supplemental block out of whatever location data we have
      if (iData.city)
        supplemental += iData.city + "\n";
      if (iData.state && iData.country)
        supplemental += gNavigatorBundle.getFormattedString("identity.identified.state_and_country",
                                                            [iData.state, iData.country]);
      else if (iData.state) // State only
        supplemental += iData.state;
      else if (iData.country) // Country only
        supplemental += iData.country;
    }
    else {
      // These strings will be hidden in CSS anyhow
      host = "";
      owner = "";
    }

    // Push the appropriate strings out to the UI
    this._identityPopupContentHost.textContent = host;
    this._identityPopupContentOwner.textContent = owner;
    this._identityPopupContentSupp.textContent = supplemental;
    this._identityPopupContentVerif.textContent = verifier;
  },

  hideIdentityPopup : function() {
    this._identityPopup.hidePopup();
  },

  /**
   * Click handler for the identity-box element in primary chrome.
   */
  handleIdentityButtonEvent : function(event) {

    event.stopPropagation();

    if ((event.type == "click" && event.button != 0) ||
        (event.type == "keypress" && event.charCode != KeyEvent.DOM_VK_SPACE &&
         event.keyCode != KeyEvent.DOM_VK_RETURN))
      return; // Left click, space or enter only

    // Revert the contents of the location bar, see bug 406779
    gURLBar.handleRevert();

    // Make sure that the display:none style we set in xul is removed now that
    // the popup is actually needed
    this._identityPopup.hidden = false;

    // Tell the popup to consume dismiss clicks, to avoid bug 395314
    this._identityPopup.popupBoxObject
        .setConsumeRollupEvent(Ci.nsIPopupBoxObject.ROLLUP_CONSUME);

    // Update the popup strings
    this.setPopupMessages(this._identityBox.className);

    // Make sure the identity popup hangs toward the middle of the location bar
    // in RTL builds
    var position = (getComputedStyle(gNavToolbox, "").direction == "rtl") ? 'after_end' : 'after_start';

    // Add the "open" attribute to the identity box for styling
    this._identityBox.setAttribute("open", "true");
    var self = this;
    this._identityPopup.addEventListener("popuphidden", function (e) {
      e.currentTarget.removeEventListener("popuphidden", arguments.callee, false);
      self._identityBox.removeAttribute("open");
    }, false);

    // Now open the popup, anchored off the primary chrome element
    this._identityPopup.openPopup(this._identityBox, position);
  }
};

let DownloadMonitorPanel = {
  //////////////////////////////////////////////////////////////////////////////
  //// DownloadMonitorPanel Member Variables

  _panel: null,
  _activeStr: null,
  _pausedStr: null,
  _lastTime: Infinity,
  _listening: false,

  get DownloadUtils() {
    delete this.DownloadUtils;
    Cu.import("resource://gre/modules/DownloadUtils.jsm", this);
    return this.DownloadUtils;
  },

  //////////////////////////////////////////////////////////////////////////////
  //// DownloadMonitorPanel Public Methods

  /**
   * Initialize the status panel and member variables
   */
  init: function DMP_init() {
    // Initialize "private" member variables
    this._panel = document.getElementById("download-monitor");

    // Cache the status strings
    this._activeStr = gNavigatorBundle.getString("activeDownloads1");
    this._pausedStr = gNavigatorBundle.getString("pausedDownloads1");

    gDownloadMgr.addListener(this);
    this._listening = true;

    this.updateStatus();
  },

  uninit: function DMP_uninit() {
    if (this._listening)
      gDownloadMgr.removeListener(this);
  },

  inited: function DMP_inited() {
    return this._panel != null;
  },

  /**
   * Update status based on the number of active and paused downloads
   */
  updateStatus: function DMP_updateStatus() {
    if (!this.inited())
      return;

    let numActive = gDownloadMgr.activeDownloadCount;

    // Hide the panel and reset the "last time" if there's no downloads
    if (numActive == 0) {
      this._panel.hidden = true;
      this._lastTime = Infinity;

      return;
    }

    // Find the download with the longest remaining time
    let numPaused = 0;
    let maxTime = -Infinity;
    let dls = gDownloadMgr.activeDownloads;
    while (dls.hasMoreElements()) {
      let dl = dls.getNext().QueryInterface(Ci.nsIDownload);
      if (dl.state == gDownloadMgr.DOWNLOAD_DOWNLOADING) {
        // Figure out if this download takes longer
        if (dl.speed > 0 && dl.size > 0)
          maxTime = Math.max(maxTime, (dl.size - dl.amountTransferred) / dl.speed);
        else
          maxTime = -1;
      }
      else if (dl.state == gDownloadMgr.DOWNLOAD_PAUSED)
        numPaused++;
    }

    // Get the remaining time string and last sec for time estimation
    let timeLeft;
    [timeLeft, this._lastTime] =
      this.DownloadUtils.getTimeLeft(maxTime, this._lastTime);

    // Figure out how many downloads are currently downloading
    let numDls = numActive - numPaused;
    let status = this._activeStr;

    // If all downloads are paused, show the paused message instead
    if (numDls == 0) {
      numDls = numPaused;
      status = this._pausedStr;
    }

    // Get the correct plural form and insert the number of downloads and time
    // left message if necessary
    status = PluralForm.get(numDls, status);
    status = status.replace("#1", numDls);
    status = status.replace("#2", timeLeft);

    // Update the panel and show it
    this._panel.label = status;
    this._panel.hidden = false;
  },

  //////////////////////////////////////////////////////////////////////////////
  //// nsIDownloadProgressListener

  /**
   * Update status for download progress changes
   */
  onProgressChange: function() {
    this.updateStatus();
  },

  /**
   * Update status for download state changes
   */
  onDownloadStateChange: function() {
    this.updateStatus();
  },

  onStateChange: function(aWebProgress, aRequest, aStateFlags, aStatus, aDownload) {
  },

  onSecurityChange: function(aWebProgress, aRequest, aState, aDownload) {
  },

  //////////////////////////////////////////////////////////////////////////////
  //// nsISupports

  QueryInterface: XPCOMUtils.generateQI([Ci.nsIDownloadProgressListener]),
};

function getNotificationBox(aWindow) {
  var foundBrowser = gBrowser.getBrowserForDocument(aWindow.document);
  if (foundBrowser)
    return gBrowser.getNotificationBox(foundBrowser)
  return null;
};

/* DEPRECATED */
function getBrowser() gBrowser;
function getNavToolbox() gNavToolbox;

let gPrivateBrowsingUI = {
  _privateBrowsingService: null,
  _searchBarValue: null,
  _findBarValue: null,

  init: function PBUI_init() {
    Services.obs.addObserver(this, "private-browsing", false);
    Services.obs.addObserver(this, "private-browsing-transition-complete", false);

    this._privateBrowsingService = Cc["@mozilla.org/privatebrowsing;1"].
                                   getService(Ci.nsIPrivateBrowsingService);

    if (this.privateBrowsingEnabled)
      this.onEnterPrivateBrowsing(true);
  },

  uninit: function PBUI_unint() {
    Services.obs.removeObserver(this, "private-browsing");
    Services.obs.removeObserver(this, "private-browsing-transition-complete");
  },

  get _disableUIOnToggle() {
    if (this._privateBrowsingService.autoStarted)
      return false;

    try {
      return !gPrefService.getBoolPref("browser.privatebrowsing.keep_current_session");
    }
    catch (e) {
      return true;
    }
  },

  observe: function PBUI_observe(aSubject, aTopic, aData) {
    if (aTopic == "private-browsing") {
      if (aData == "enter")
        this.onEnterPrivateBrowsing();
      else if (aData == "exit")
        this.onExitPrivateBrowsing();
    }
    else if (aTopic == "private-browsing-transition-complete") {
      if (this._disableUIOnToggle) {
        // use setTimeout here in order to make the code testable
        setTimeout(function() {
          document.getElementById("Tools:PrivateBrowsing")
                  .removeAttribute("disabled");
        }, 0);
      }
    }
  },

  _shouldEnter: function PBUI__shouldEnter() {
    try {
      // Never prompt if the session is not going to be closed, or if user has
      // already requested not to be prompted.
      if (gPrefService.getBoolPref("browser.privatebrowsing.dont_prompt_on_enter") ||
          gPrefService.getBoolPref("browser.privatebrowsing.keep_current_session"))
        return true;
    }
    catch (ex) { }

    var bundleService = Cc["@mozilla.org/intl/stringbundle;1"].
                        getService(Ci.nsIStringBundleService);
    var pbBundle = bundleService.createBundle("chrome://browser/locale/browser.properties");
    var brandBundle = bundleService.createBundle("chrome://branding/locale/brand.properties");

    var appName = brandBundle.GetStringFromName("brandShortName");
# On Mac, use the header as the title.
#ifdef XP_MACOSX
    var dialogTitle = pbBundle.GetStringFromName("privateBrowsingMessageHeader");
    var header = "";
#else
    var dialogTitle = pbBundle.GetStringFromName("privateBrowsingDialogTitle");
    var header = pbBundle.GetStringFromName("privateBrowsingMessageHeader") + "\n\n";
#endif
    var message = pbBundle.formatStringFromName("privateBrowsingMessage", [appName], 1);

    var ps = Services.prompt;

    var flags = ps.BUTTON_TITLE_IS_STRING * ps.BUTTON_POS_0 +
                ps.BUTTON_TITLE_IS_STRING * ps.BUTTON_POS_1 +
                ps.BUTTON_POS_0_DEFAULT;

    var neverAsk = {value:false};
    var button0Title = pbBundle.GetStringFromName("privateBrowsingYesTitle");
    var button1Title = pbBundle.GetStringFromName("privateBrowsingNoTitle");
    var neverAskText = pbBundle.GetStringFromName("privateBrowsingNeverAsk");

    var result;
    var choice = ps.confirmEx(null, dialogTitle, header + message,
                              flags, button0Title, button1Title, null,
                              neverAskText, neverAsk);

    switch (choice) {
    case 0: // Start Private Browsing
      result = true;
      if (neverAsk.value)
        gPrefService.setBoolPref("browser.privatebrowsing.dont_prompt_on_enter", true);
      break;
    case 1: // Keep
      result = false;
      break;
    }

    return result;
  },

  onEnterPrivateBrowsing: function PBUI_onEnterPrivateBrowsing(aOnWindowOpen) {
    if (BrowserSearch.searchBar)
      this._searchBarValue = BrowserSearch.searchBar.textbox.value;

    if (gFindBarInitialized)
      this._findBarValue = gFindBar.getElement("findbar-textbox").value;

    this._setPBMenuTitle("stop");

    document.getElementById("menu_import").setAttribute("disabled", "true");

    // Disable the Clear Recent History... menu item when in PB mode
    // temporary fix until bug 463607 is fixed
    document.getElementById("Tools:Sanitize").setAttribute("disabled", "true");

    if (this._privateBrowsingService.autoStarted) {
      // Disable the menu item in auto-start mode
      document.getElementById("privateBrowsingItem")
              .setAttribute("disabled", "true");
      document.getElementById("Tools:PrivateBrowsing")
              .setAttribute("disabled", "true");
    }
    else if (window.location.href == getBrowserURL()) {
      // Adjust the window's title
      let docElement = document.documentElement;
      docElement.setAttribute("title",
        docElement.getAttribute("title_privatebrowsing"));
      docElement.setAttribute("titlemodifier",
        docElement.getAttribute("titlemodifier_privatebrowsing"));
      docElement.setAttribute("browsingmode", "private");
      gBrowser.updateTitlebar();
    }

    setTimeout(function () {
      DownloadMonitorPanel.updateStatus();
    }, 0);

    if (!aOnWindowOpen && this._disableUIOnToggle)
      document.getElementById("Tools:PrivateBrowsing")
              .setAttribute("disabled", "true");
  },

  onExitPrivateBrowsing: function PBUI_onExitPrivateBrowsing() {
    if (BrowserSearch.searchBar) {
      let searchBox = BrowserSearch.searchBar.textbox;
      searchBox.reset();
      if (this._searchBarValue) {
        searchBox.value = this._searchBarValue;
        this._searchBarValue = null;
      }
    }

    if (gURLBar) {
      gURLBar.editor.transactionManager.clear();
    }

    document.getElementById("menu_import").removeAttribute("disabled");

    // Re-enable the Clear Recent History... menu item on exit of PB mode
    // temporary fix until bug 463607 is fixed
    document.getElementById("Tools:Sanitize").removeAttribute("disabled");

    if (gFindBarInitialized) {
      let findbox = gFindBar.getElement("findbar-textbox");
      findbox.reset();
      if (this._findBarValue) {
        findbox.value = this._findBarValue;
        this._findBarValue = null;
      }
    }

    this._setPBMenuTitle("start");

    if (window.location.href == getBrowserURL()) {
      // Adjust the window's title
      let docElement = document.documentElement;
      docElement.setAttribute("title",
        docElement.getAttribute("title_normal"));
      docElement.setAttribute("titlemodifier",
        docElement.getAttribute("titlemodifier_normal"));
      docElement.setAttribute("browsingmode", "normal");
    }

    // Enable the menu item in after exiting the auto-start mode
    document.getElementById("privateBrowsingItem")
            .removeAttribute("disabled");
    document.getElementById("Tools:PrivateBrowsing")
            .removeAttribute("disabled");

    gLastOpenDirectory.reset();

    setTimeout(function () {
      DownloadMonitorPanel.updateStatus();
    }, 0);

    if (this._disableUIOnToggle)
      document.getElementById("Tools:PrivateBrowsing")
              .setAttribute("disabled", "true");
  },

  _setPBMenuTitle: function PBUI__setPBMenuTitle(aMode) {
    let pbMenuItem = document.getElementById("privateBrowsingItem");
    pbMenuItem.setAttribute("label", pbMenuItem.getAttribute(aMode + "label"));
    pbMenuItem.setAttribute("accesskey", pbMenuItem.getAttribute(aMode + "accesskey"));
  },

  toggleMode: function PBUI_toggleMode() {
    // prompt the users on entering the private mode, if needed
    if (!this.privateBrowsingEnabled)
      if (!this._shouldEnter())
        return;

    this._privateBrowsingService.privateBrowsingEnabled =
      !this.privateBrowsingEnabled;
  },

  get privateBrowsingEnabled() {
    return this._privateBrowsingService.privateBrowsingEnabled;
  }
};

var LightWeightThemeWebInstaller = {
  handleEvent: function (event) {
    switch (event.type) {
      case "InstallBrowserTheme":
      case "PreviewBrowserTheme":
      case "ResetBrowserThemePreview":
        // ignore requests from background tabs
        if (event.target.ownerDocument.defaultView.top != content)
          return;
    }
    switch (event.type) {
      case "InstallBrowserTheme":
        this._installRequest(event);
        break;
      case "PreviewBrowserTheme":
        this._preview(event);
        break;
      case "ResetBrowserThemePreview":
        this._resetPreview(event);
        break;
      case "pagehide":
      case "TabSelect":
        this._resetPreview();
        break;
    }
  },

  get _manager () {
    var temp = {};
    Cu.import("resource://gre/modules/LightweightThemeManager.jsm", temp);
    delete this._manager;
    return this._manager = temp.LightweightThemeManager;
  },

  _installRequest: function (event) {
    var node = event.target;
    var data = this._getThemeFromNode(node);
    if (!data)
      return;

    if (this._isAllowed(node)) {
      this._install(data);
      return;
    }

    var allowButtonText =
      gNavigatorBundle.getString("lwthemeInstallRequest.allowButton");
    var allowButtonAccesskey =
      gNavigatorBundle.getString("lwthemeInstallRequest.allowButton.accesskey");
    var message =
      gNavigatorBundle.getFormattedString("lwthemeInstallRequest.message",
                                          [node.ownerDocument.location.host]);
    var buttons = [{
      label: allowButtonText,
      accessKey: allowButtonAccesskey,
      callback: function () {
        LightWeightThemeWebInstaller._install(data);
      }
    }];

    this._removePreviousNotifications();

    var notificationBox = gBrowser.getNotificationBox();
    var notificationBar =
      notificationBox.appendNotification(message, "lwtheme-install-request", "",
                                         notificationBox.PRIORITY_INFO_MEDIUM,
                                         buttons);
    notificationBar.persistence = 1;
  },

  _install: function (newTheme) {
    var previousTheme = this._manager.currentTheme;
    this._manager.currentTheme = newTheme;
    if (this._manager.currentTheme &&
        this._manager.currentTheme.id == newTheme.id)
      this._postInstallNotification(newTheme, previousTheme);
  },

  _postInstallNotification: function (newTheme, previousTheme) {
    function text(id) {
      return gNavigatorBundle.getString("lwthemePostInstallNotification." + id);
    }

    var buttons = [{
      label: text("undoButton"),
      accessKey: text("undoButton.accesskey"),
      callback: function () {
        LightWeightThemeWebInstaller._manager.forgetUsedTheme(newTheme.id);
        LightWeightThemeWebInstaller._manager.currentTheme = previousTheme;
      }
    }, {
      label: text("manageButton"),
      accessKey: text("manageButton.accesskey"),
      callback: function () {
        BrowserOpenAddonsMgr("addons://list/theme");
      }
    }];

    this._removePreviousNotifications();

    var notificationBox = gBrowser.getNotificationBox();
    var notificationBar =
      notificationBox.appendNotification(text("message"),
                                         "lwtheme-install-notification", "",
                                         notificationBox.PRIORITY_INFO_MEDIUM,
                                         buttons);
    notificationBar.persistence = 1;
    notificationBar.timeout = Date.now() + 20000; // 20 seconds
  },

  _removePreviousNotifications: function () {
    var box = gBrowser.getNotificationBox();

    ["lwtheme-install-request",
     "lwtheme-install-notification"].forEach(function (value) {
        var notification = box.getNotificationWithValue(value);
        if (notification)
          box.removeNotification(notification);
      });
  },

  _previewWindow: null,
  _preview: function (event) {
    if (!this._isAllowed(event.target))
      return;

    var data = this._getThemeFromNode(event.target);
    if (!data)
      return;

    this._resetPreview();

    this._previewWindow = event.target.ownerDocument.defaultView;
    this._previewWindow.addEventListener("pagehide", this, true);
    gBrowser.tabContainer.addEventListener("TabSelect", this, false);

    this._manager.previewTheme(data);
  },

  _resetPreview: function (event) {
    if (!this._previewWindow ||
        event && !this._isAllowed(event.target))
      return;

    this._previewWindow.removeEventListener("pagehide", this, true);
    this._previewWindow = null;
    gBrowser.tabContainer.removeEventListener("TabSelect", this, false);

    this._manager.resetPreview();
  },

  _isAllowed: function (node) {
    var pm = Services.perms;

    var uri = node.ownerDocument.documentURIObject;
    return pm.testPermission(uri, "install") == pm.ALLOW_ACTION;
  },

  _getThemeFromNode: function (node) {
    return this._manager.parseTheme(node.getAttribute("data-browsertheme"),
                                    node.baseURI);
  }
}

/**
 * Switch to a tab that has a given URI, and focusses its browser window.
 * If a matching tab is in this window, it will be switched to. Otherwise, other
 * windows will be searched.
 *
 * @param aURI
 *        URI to search for
 * @param aOpenNew
 *        True to open a new tab and switch to it, if no existing tab is found
 * @param A callback to call when the tab is open, the tab's browser will be
 *        passed as an argument
 * @return True if a tab was switched to (or opened), false otherwise
 */
function switchToTabHavingURI(aURI, aOpenNew, aCallback) {
  function switchIfURIInWindow(aWindow) {
    if (!("gBrowser" in aWindow))
      return false;
    let browsers = aWindow.gBrowser.browsers;
    for (let i = 0; i < browsers.length; i++) {
      let browser = browsers[i];
      if (browser.currentURI.equals(aURI)) {
        gURLBar.handleRevert();
        // We need the current tab so we can check if we should close it
        let prevTab = gBrowser.selectedTab;
        // Focus the matching window & tab
        aWindow.focus();
        aWindow.gBrowser.tabContainer.selectedIndex = i;
        if (aCallback)
          aCallback(browser);
        // Close the previously selected tab if it was empty
        if (isTabEmpty(prevTab))
          gBrowser.removeTab(prevTab);
        return true;
      }
    }
    return false;
  }

  // This can be passed either nsIURI or a string.
  if (!(aURI instanceof Ci.nsIURI))
    aURI = makeURI(aURI);

  // Prioritise this window.
  if (switchIfURIInWindow(window))
    return true;

  let winEnum = Services.wm.getEnumerator("navigator:browser");
  while (winEnum.hasMoreElements()) {
    let browserWin = winEnum.getNext();
    // Skip closed (but not yet destroyed) windows,
    // and the current window (which was checked earlier).
    if (browserWin.closed || browserWin == window)
      continue;
    if (switchIfURIInWindow(browserWin))
      return true;
  }

  // No opened tab has that url.
  if (aOpenNew) {
    gBrowser.selectedTab = gBrowser.addTab(aURI.spec);
    if (aCallback) {
      let browser = gBrowser.selectedBrowser;
      browser.addEventListener("pageshow", function(event) {
        if (event.target.location.href != aURI.spec)
          return;
        browser.removeEventListener("pageshow", arguments.callee, true);
        aCallback(browser);
      }, true);
    }
    return true;
  }

  return false;
}

var TabContextMenu = {
  contextTab: null,
  updateContextMenu: function updateContextMenu(aPopupMenu) {
    this.contextTab = document.popupNode.localName == "tab" ?
                      document.popupNode : gBrowser.selectedTab;
<<<<<<< HEAD
    let disabled = gBrowser.visibleTabs.length == 1;
=======
    var disabled = gBrowser.visibleTabs.length == 1;
>>>>>>> ff5f0716

    // Enable the "Close Tab" menuitem when the window doesn't close with the last tab.
    document.getElementById("context_closeTab").disabled =
      disabled && gBrowser.tabContainer._closeWindowWithLastTab;

    var menuItems = aPopupMenu.getElementsByAttribute("tbattr", "tabbrowser-multiple");
    for (var i = 0; i < menuItems.length; i++)
      menuItems[i].disabled = disabled;

    // Session store
    document.getElementById("context_undoCloseTab").disabled =
      Cc["@mozilla.org/browser/sessionstore;1"].
      getService(Ci.nsISessionStore).
      getClosedTabCount(window) == 0;

    // Only one of pin/unpin should be visible
    document.getElementById("context_pinTab").hidden = this.contextTab.pinned;
    document.getElementById("context_unpinTab").hidden = !this.contextTab.pinned;

    // Disable "Close other Tabs" if there is only one unpinned tab and
    // hide it when the user rightclicked on a pinned tab.
    let unpinnedTabs = gBrowser.visibleTabs.length - gBrowser._numPinnedTabs;
    document.getElementById("context_closeOtherTabs").disabled = unpinnedTabs <= 1;
    document.getElementById("context_closeOtherTabs").hidden = this.contextTab.pinned;
  }
};

XPCOMUtils.defineLazyGetter(this, "HUDConsoleUI", function () {
  Cu.import("resource://gre/modules/HUDService.jsm");
  try {
    return HUDService.consoleUI;
  }
  catch (ex) {
    Components.utils.reportError(ex);
  }
});
<|MERGE_RESOLUTION|>--- conflicted
+++ resolved
@@ -6744,11 +6744,7 @@
   },
 
   _updateCommandState: function BATH__updateCommandState(aTabClose) {
-<<<<<<< HEAD
     let numTabs = gBrowser.visibleTabs.length;
-=======
-    var numTabs = gBrowser.visibleTabs.length;
->>>>>>> ff5f0716
 
     // The TabClose event is fired before the tab is removed from the DOM
     if (aTabClose)
@@ -7771,11 +7767,7 @@
   updateContextMenu: function updateContextMenu(aPopupMenu) {
     this.contextTab = document.popupNode.localName == "tab" ?
                       document.popupNode : gBrowser.selectedTab;
-<<<<<<< HEAD
     let disabled = gBrowser.visibleTabs.length == 1;
-=======
-    var disabled = gBrowser.visibleTabs.length == 1;
->>>>>>> ff5f0716
 
     // Enable the "Close Tab" menuitem when the window doesn't close with the last tab.
     document.getElementById("context_closeTab").disabled =
