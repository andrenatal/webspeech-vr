/* -*- Mode: C++; tab-width: 4; indent-tabs-mode: nil; c-basic-offset: 4 -*- */
/* ***** BEGIN LICENSE BLOCK *****
 * Version: MPL 1.1/GPL 2.0/LGPL 2.1
 *
 * The contents of this file are subject to the Mozilla Public License Version
 * 1.1 (the "License"); you may not use this file except in compliance with
 * the License. You may obtain a copy of the License at
 * http://www.mozilla.org/MPL/
 *
 * Software distributed under the License is distributed on an "AS IS" basis,
 * WITHOUT WARRANTY OF ANY KIND, either express or implied. See the License
 * for the specific language governing rights and limitations under the
 * License.
 *
 * The Original Code is TransforMiiX XSLT processor code.
 *
 * The Initial Developer of the Original Code is
 * Netscape Communications Corporation.
 * Portions created by the Initial Developer are Copyright (C) 2003
 * the Initial Developer. All Rights Reserved.
 *
 * Contributor(s):
 *   Peter Van der Beken <peterv@propagandism.org>
 *
 * Alternatively, the contents of this file may be used under the terms of
 * either the GNU General Public License Version 2 or later (the "GPL"), or
 * the GNU Lesser General Public License Version 2.1 or later (the "LGPL"),
 * in which case the provisions of the GPL or the LGPL are applicable instead
 * of those above. If you wish to allow use of your version of this file only
 * under the terms of either the GPL or the LGPL, and not to allow others to
 * use your version of this file under the terms of the MPL, indicate your
 * decision by deleting the provisions above and replace them with the notice
 * and other provisions required by the GPL or the LGPL. If you do not delete
 * the provisions above, a recipient may use your version of this file under
 * the terms of any one of the MPL, the GPL or the LGPL.
 *
 * ***** END LICENSE BLOCK ***** */

#ifndef txXPathTreeWalker_h__
#define txXPathTreeWalker_h__

#include "txCore.h"
#include "txXPathNode.h"

class nsIAtom;

#ifndef TX_EXE
#include "nsINodeInfo.h"
#include "nsTArray.h"

class txUint32Array : public nsTArray<PRUint32>
{
public:
    PRBool AppendValue(PRUint32 aValue)
    {
        return AppendElement(aValue) != nsnull;
    }
    PRBool RemoveValueAt(PRUint32 aIndex)
    {
        if (aIndex < Length()) {
            RemoveElementAt(aIndex);
        }
        return PR_TRUE;
    }
    PRUint32 ValueAt(PRUint32 aIndex) const
    {
        return (aIndex < Length()) ? ElementAt(aIndex) : 0;
    }
};

class nsIDOMDocument;
#endif

class txXPathTreeWalker
{
public:
    txXPathTreeWalker(const txXPathTreeWalker& aOther);
    explicit txXPathTreeWalker(const txXPathNode& aNode);

    PRBool getAttr(nsIAtom* aLocalName, PRInt32 aNSID, nsAString& aValue) const;
    PRInt32 getNamespaceID() const;
    PRUint16 getNodeType() const;
    void appendNodeValue(nsAString& aResult) const;
    void getNodeName(nsAString& aName) const;

    void moveTo(const txXPathTreeWalker& aWalker);

    void moveToRoot();
    PRBool moveToParent();
    PRBool moveToElementById(const nsAString& aID);
    PRBool moveToFirstAttribute();
    PRBool moveToNextAttribute();
    PRBool moveToNamedAttribute(nsIAtom* aLocalName, PRInt32 aNSID);
    PRBool moveToFirstChild();
    PRBool moveToLastChild();
    PRBool moveToNextSibling();
    PRBool moveToPreviousSibling();

    PRBool isOnNode(const txXPathNode& aNode) const;

    const txXPathNode& getCurrentPosition() const;

private:
    txXPathNode mPosition;

#ifndef TX_EXE
    PRBool moveToValidAttribute(PRUint32 aStartIndex);
    PRBool moveToSibling(PRInt32 aDir);

    PRUint32 mCurrentIndex;
    txUint32Array mDescendants;
#endif
};

class txXPathNodeUtils
{
public:
    static PRBool getAttr(const txXPathNode& aNode, nsIAtom* aLocalName,
                          PRInt32 aNSID, nsAString& aValue);
    static already_AddRefed<nsIAtom> getLocalName(const txXPathNode& aNode);
    static nsIAtom* getPrefix(const txXPathNode& aNode);
    static void getLocalName(const txXPathNode& aNode, nsAString& aLocalName);
    static void getNodeName(const txXPathNode& aNode,
                            nsAString& aName);
    static PRInt32 getNamespaceID(const txXPathNode& aNode);
    static void getNamespaceURI(const txXPathNode& aNode, nsAString& aURI);
    static PRUint16 getNodeType(const txXPathNode& aNode);
    static void appendNodeValue(const txXPathNode& aNode, nsAString& aResult);
    static PRBool isWhitespace(const txXPathNode& aNode);
    static txXPathNode* getDocument(const txXPathNode& aNode);
    static txXPathNode* getOwnerDocument(const txXPathNode& aNode);
    static PRInt32 getUniqueIdentifier(const txXPathNode& aNode);
    static nsresult getXSLTId(const txXPathNode& aNode, nsAString& aResult);
    static void release(txXPathNode* aNode);
    static void getBaseURI(const txXPathNode& aNode, nsAString& aURI);
    static PRIntn comparePosition(const txXPathNode& aNode,
                                  const txXPathNode& aOtherNode);
    static PRBool localNameEquals(const txXPathNode& aNode,
                                  nsIAtom* aLocalName);
    static PRBool isRoot(const txXPathNode& aNode);
    static PRBool isElement(const txXPathNode& aNode);
    static PRBool isAttribute(const txXPathNode& aNode);
    static PRBool isProcessingInstruction(const txXPathNode& aNode);
    static PRBool isComment(const txXPathNode& aNode);
    static PRBool isText(const txXPathNode& aNode);
#ifndef TX_EXE
<<<<<<< HEAD
    static PRBool isHTMLElementInHTMLDocument(const txXPathNode& aNode);
=======
    static inline PRBool isHTMLElementInHTMLDocument(const txXPathNode& aNode)
    {
      if (!aNode.isContent()) {
        return PR_FALSE;
      }
      nsIContent* content = aNode.Content();
      return content->IsNodeOfType(nsINode::eHTML) && content->IsInHTMLDocument();
    }
>>>>>>> ca207c21
#else
private:
    static void appendNodeValueHelper(NodeDefinition* aNode, nsAString& aResult);
#endif
};

#ifdef TX_EXE
class txXPathNativeNode
{
public:
    static txXPathNode* createXPathNode(Node* aNode);
    static nsresult getElement(const txXPathNode& aNode, Element** aResult);
    static nsresult getDocument(const txXPathNode& aNode, Document** aResult);
};
#else
class txXPathNativeNode
{
public:
    static txXPathNode* createXPathNode(nsIDOMNode* aNode,
                                        PRBool aKeepRootAlive = PR_FALSE);
    static txXPathNode* createXPathNode(nsIContent* aContent,
                                        PRBool aKeepRootAlive = PR_FALSE);
    static txXPathNode* createXPathNode(nsIDOMDocument* aDocument);
    static nsresult getNode(const txXPathNode& aNode, nsIDOMNode** aResult);
    static nsIContent* getContent(const txXPathNode& aNode);
    static nsIDocument* getDocument(const txXPathNode& aNode);
    static void addRef(const txXPathNode& aNode)
    {
        NS_ADDREF(aNode.mNode);
    }
    static void release(const txXPathNode& aNode)
    {
        nsINode *node = aNode.mNode;
        NS_RELEASE(node);
    }
};

#endif

inline const txXPathNode&
txXPathTreeWalker::getCurrentPosition() const
{
    return mPosition;
}

inline PRBool
txXPathTreeWalker::getAttr(nsIAtom* aLocalName, PRInt32 aNSID,
                           nsAString& aValue) const
{
    return txXPathNodeUtils::getAttr(mPosition, aLocalName, aNSID, aValue);
}

inline PRInt32
txXPathTreeWalker::getNamespaceID() const
{
    return txXPathNodeUtils::getNamespaceID(mPosition);
}

inline void
txXPathTreeWalker::appendNodeValue(nsAString& aResult) const
{
    txXPathNodeUtils::appendNodeValue(mPosition, aResult);
}

inline void
txXPathTreeWalker::getNodeName(nsAString& aName) const
{
    txXPathNodeUtils::getNodeName(mPosition, aName);
}

inline void
txXPathTreeWalker::moveTo(const txXPathTreeWalker& aWalker)
{
#ifdef TX_EXE
    mPosition.mInner = aWalker.mPosition.mInner;
#else
    nsINode *root = nsnull;
    if (mPosition.mRefCountRoot) {
        root = mPosition.Root();
    }
    mPosition.mIndex = aWalker.mPosition.mIndex;
    mPosition.mRefCountRoot = aWalker.mPosition.mRefCountRoot;
    mPosition.mNode = aWalker.mPosition.mNode;
    nsINode *newRoot = nsnull;
    if (mPosition.mRefCountRoot) {
        newRoot = mPosition.Root();
    }
    if (root != newRoot) {
        NS_IF_ADDREF(newRoot);
        NS_IF_RELEASE(root);
    }

    mCurrentIndex = aWalker.mCurrentIndex;
    mDescendants.Clear();
#endif
}

inline PRBool
txXPathTreeWalker::isOnNode(const txXPathNode& aNode) const
{
    return (mPosition == aNode);
}

/* static */
inline PRInt32
txXPathNodeUtils::getUniqueIdentifier(const txXPathNode& aNode)
{
#ifdef TX_EXE
    return NS_PTR_TO_INT32(aNode.mInner);
#else
    NS_PRECONDITION(!aNode.isAttribute(),
                    "Not implemented for attributes.");
    return NS_PTR_TO_INT32(aNode.mNode);
#endif
}

/* static */
inline void
txXPathNodeUtils::release(txXPathNode* aNode)
{
#ifdef TX_EXE
    delete aNode->mInner;
#else
    NS_RELEASE(aNode->mNode);
#endif
}

/* static */
inline PRBool
txXPathNodeUtils::localNameEquals(const txXPathNode& aNode,
                                  nsIAtom* aLocalName)
{
#ifdef TX_EXE
    nsCOMPtr<nsIAtom> localName;
    aNode.mInner->getLocalName(getter_AddRefs(localName));

    return localName == aLocalName;
#else
    if (aNode.isContent() &&
        aNode.Content()->IsNodeOfType(nsINode::eELEMENT)) {
        return aNode.Content()->NodeInfo()->Equals(aLocalName);
    }

    nsCOMPtr<nsIAtom> localName = txXPathNodeUtils::getLocalName(aNode);

    return localName == aLocalName;
#endif
}

/* static */
inline PRBool
txXPathNodeUtils::isRoot(const txXPathNode& aNode)
{
#ifdef TX_EXE
    return aNode.mInner->getNodeType() == Node::DOCUMENT_NODE;
#else
    return !aNode.isAttribute() && !aNode.mNode->GetNodeParent();
#endif
}

/* static */
inline PRBool
txXPathNodeUtils::isElement(const txXPathNode& aNode)
{
#ifdef TX_EXE
    return aNode.mInner->getNodeType() == Node::ELEMENT_NODE;
#else
    return aNode.isContent() &&
           aNode.Content()->IsNodeOfType(nsINode::eELEMENT);
#endif
}


/* static */
inline PRBool
txXPathNodeUtils::isAttribute(const txXPathNode& aNode)
{
#ifdef TX_EXE
    return aNode.mInner->getNodeType() == Node::ATTRIBUTE_NODE;
#else
    return aNode.isAttribute();
#endif
}

/* static */
inline PRBool
txXPathNodeUtils::isProcessingInstruction(const txXPathNode& aNode)
{
#ifdef TX_EXE
    return aNode.mInner->getNodeType() == Node::PROCESSING_INSTRUCTION_NODE;
#else
    return aNode.isContent() &&
           aNode.Content()->IsNodeOfType(nsINode::ePROCESSING_INSTRUCTION);
#endif
}

/* static */
inline PRBool
txXPathNodeUtils::isComment(const txXPathNode& aNode)
{
#ifdef TX_EXE
    return aNode.mInner->getNodeType() == Node::COMMENT_NODE;
#else
    return aNode.isContent() &&
           aNode.Content()->IsNodeOfType(nsINode::eCOMMENT);
#endif
}

/* static */
inline PRBool
txXPathNodeUtils::isText(const txXPathNode& aNode)
{
#ifdef TX_EXE
    return aNode.mInner->getNodeType() == Node::TEXT_NODE;
#else
    return aNode.isContent() &&
           aNode.Content()->IsNodeOfType(nsINode::eTEXT);
#endif
}

#endif /* txXPathTreeWalker_h__ */<|MERGE_RESOLUTION|>--- conflicted
+++ resolved
@@ -144,9 +144,6 @@
     static PRBool isComment(const txXPathNode& aNode);
     static PRBool isText(const txXPathNode& aNode);
 #ifndef TX_EXE
-<<<<<<< HEAD
-    static PRBool isHTMLElementInHTMLDocument(const txXPathNode& aNode);
-=======
     static inline PRBool isHTMLElementInHTMLDocument(const txXPathNode& aNode)
     {
       if (!aNode.isContent()) {
@@ -155,7 +152,6 @@
       nsIContent* content = aNode.Content();
       return content->IsNodeOfType(nsINode::eHTML) && content->IsInHTMLDocument();
     }
->>>>>>> ca207c21
 #else
 private:
     static void appendNodeValueHelper(NodeDefinition* aNode, nsAString& aResult);
