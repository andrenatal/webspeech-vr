--- conflicted
+++ resolved
@@ -293,16 +293,13 @@
 namespace mjit {
 class JaegerCompartment;
 }
-<<<<<<< HEAD
-namespace ion {
-class IonCompartment;
-}
-}
-=======
->>>>>>> 01376a3b
 
 /* Defined in jsapi.cpp */
 extern Class dummy_class;
+
+namespace ion {
+    class IonCompartment;
+}
 
 } /* namespace js */
 
