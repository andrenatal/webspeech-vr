/* -*- Mode: C++; tab-width: 8; indent-tabs-mode: nil; c-basic-offset: 4 -*-
 *
 * ***** BEGIN LICENSE BLOCK *****
 * Version: MPL 1.1/GPL 2.0/LGPL 2.1
 *
 * The contents of this file are subject to the Mozilla Public License Version
 * 1.1 (the "License"); you may not use this file except in compliance with
 * the License. You may obtain a copy of the License at
 * http://www.mozilla.org/MPL/
 *
 * Software distributed under the License is distributed on an "AS IS" basis,
 * WITHOUT WARRANTY OF ANY KIND, either express or implied. See the License
 * for the specific language governing rights and limitations under the
 * License.
 *
 * The Original Code is Mozilla Communicator client code, released
 * March 31, 1998.
 *
 * The Initial Developer of the Original Code is
 * Netscape Communications Corporation.
 * Portions created by the Initial Developer are Copyright (C) 1998
 * the Initial Developer. All Rights Reserved.
 *
 * Contributor(s):
 *
 * Alternatively, the contents of this file may be used under the terms of
 * either of the GNU General Public License Version 2 or later (the "GPL"),
 * or the GNU Lesser General Public License Version 2.1 or later (the "LGPL"),
 * in which case the provisions of the GPL or the LGPL are applicable instead
 * of those above. If you wish to allow use of your version of this file only
 * under the terms of either the GPL or the LGPL, and not to allow others to
 * use your version of this file under the terms of the MPL, indicate your
 * decision by deleting the provisions above and replace them with the notice
 * and other provisions required by the GPL or the LGPL. If you do not delete
 * the provisions above, a recipient may use your version of this file under
 * the terms of any one of the MPL, the GPL or the LGPL.
 *
 * ***** END LICENSE BLOCK ***** */

#ifndef jsfun_h___
#define jsfun_h___
/*
 * JS function definitions.
 */
#include "jsprvtd.h"
#include "jspubtd.h"
#include "jsobj.h"

typedef struct JSLocalNameMap JSLocalNameMap;

/*
 * Depending on the number of arguments and variables in the function their
 * names and attributes are stored either as a single atom or as an array of
 * tagged atoms (when there are few locals) or as a hash-based map (when there
 * are many locals). In the first 2 cases the lowest bit of the atom is used
 * as a tag to distinguish const from var. See jsfun.c for details.
 */
typedef union JSLocalNames {
    jsuword         taggedAtom;
    jsuword         *array;
    JSLocalNameMap  *map;
} JSLocalNames;

/*
 * The high two bits of JSFunction.flags encode whether the function is native
 * or interpreted, and if interpreted, what kind of optimized closure form (if
 * any) it might be.
 *
 *   00   not interpreted
 *   01   interpreted, neither flat nor null closure
 *   10   interpreted, flat closure
 *   11   interpreted, null closure
 *
 * FUN_FLAT_CLOSURE implies FUN_INTERPRETED and u.i.script->upvarsOffset != 0.
 * FUN_NULL_CLOSURE implies FUN_INTERPRETED and u.i.script->upvarsOffset == 0.
 *
 * FUN_INTERPRETED but not FUN_FLAT_CLOSURE and u.i.script->upvarsOffset != 0
 * is an Algol-like function expression or nested function, i.e., a function
 * that never escapes upward or downward (heapward), and is only ever called.
 *
 * Finally, FUN_INTERPRETED and u.i.script->upvarsOffset == 0 could be either
 * a non-closure (a global function definition, or any function that uses no
 * outer names), or a closure of an escaping function that uses outer names
 * whose values can't be snapshot (because the outer names could be reassigned
 * after the closure is formed, or because assignments could not be analyzed
 * due to with or eval).
 *
 * Such a hard-case function must use JSOP_NAME, etc., and reify outer function
 * activations' call objects, etc. if it's not a global function.
 *
 * NB: JSFUN_EXPR_CLOSURE reuses JSFUN_STUB_GSOPS, which is an API request flag
 * bit only, never stored in fun->flags.
 *
 * If we need more bits in the future, all flags for FUN_INTERPRETED functions
 * can move to u.i.script->flags. For now we use function flag bits to minimize
 * pointer-chasing.
 */
#define JSFUN_EXPR_CLOSURE  0x1000  /* expression closure: function(x) x*x */
#define JSFUN_TRCINFO       0x2000  /* when set, u.n.trcinfo is non-null,
                                       JSFunctionSpec::call points to a
                                       JSNativeTraceInfo. */
#define JSFUN_INTERPRETED   0x4000  /* use u.i if kind >= this value else u.n */
#define JSFUN_FLAT_CLOSURE  0x8000  /* flag (aka "display") closure */
#define JSFUN_NULL_CLOSURE  0xc000  /* null closure entrains no scope chain */
#define JSFUN_KINDMASK      0xc000  /* encode interp vs. native and closure
                                       optimization level -- see above */

#define FUN_OBJECT(fun)      (static_cast<JSObject *>(fun))
#define FUN_KIND(fun)        ((fun)->flags & JSFUN_KINDMASK)
#define FUN_SET_KIND(fun,k)  ((fun)->flags = ((fun)->flags & ~JSFUN_KINDMASK) | (k))
#define FUN_INTERPRETED(fun) (FUN_KIND(fun) >= JSFUN_INTERPRETED)
#define FUN_FLAT_CLOSURE(fun)(FUN_KIND(fun) == JSFUN_FLAT_CLOSURE)
#define FUN_NULL_CLOSURE(fun)(FUN_KIND(fun) == JSFUN_NULL_CLOSURE)
#define FUN_SLOW_NATIVE(fun) (!FUN_INTERPRETED(fun) && !((fun)->flags & JSFUN_FAST_NATIVE))
#define FUN_SCRIPT(fun)      (FUN_INTERPRETED(fun) ? (fun)->u.i.script : NULL)
#define FUN_NATIVE(fun)      (FUN_SLOW_NATIVE(fun) ? (fun)->u.n.native : NULL)
#define FUN_FAST_NATIVE(fun) (((fun)->flags & JSFUN_FAST_NATIVE)              \
                              ? (js::FastNative) (fun)->u.n.native            \
                              : NULL)
#define FUN_MINARGS(fun)     (((fun)->flags & JSFUN_FAST_NATIVE)              \
                              ? 0                                             \
                              : (fun)->nargs)
#define FUN_CLASP(fun)       (JS_ASSERT(!FUN_INTERPRETED(fun)),               \
                              fun->u.n.clasp)
#define FUN_TRCINFO(fun)     (JS_ASSERT(!FUN_INTERPRETED(fun)),               \
                              JS_ASSERT((fun)->flags & JSFUN_TRCINFO),        \
                              fun->u.n.trcinfo)

struct JSFunction : public JSObject
{
    uint16          nargs;        /* maximum number of specified arguments,
                                     reflected as f.length/f.arity */
    uint16          flags;        /* flags, see JSFUN_* below and in jsapi.h */
    union {
        struct {
            uint16      extra;    /* number of arg slots for local GC roots */
            uint16      spare;    /* reserved for future use */
            js::Native  native;   /* native method pointer or null */
            js::Class   *clasp;   /* class of objects constructed
                                     by this function */
            JSNativeTraceInfo *trcinfo;
        } n;
        struct {
            uint16      nvars;    /* number of local variables */
            uint16      nupvars;  /* number of upvars (computable from script
                                     but here for faster access) */
            uint16       skipmin; /* net skip amount up (toward zero) from
                                     script->staticLevel to nearest upvar,
                                     including upvars in nested functions */
            JSPackedBool wrapper; /* true if this function is a wrapper that
                                     rewrites bytecode optimized for a function
                                     judged non-escaping by the compiler, which
                                     then escaped via the debugger or a rogue
                                     indirect eval; if true, then this function
                                     object's proto is the wrapped object */
            JSScript    *script;  /* interpreted bytecode descriptor or null */
            JSLocalNames names;   /* argument and variable names */
        } i;
    } u;
    JSAtom          *atom;        /* name for diagnostics and decompiling */

    bool optimizedClosure() const { return FUN_KIND(this) > JSFUN_INTERPRETED; }
    bool needsWrapper()     const { return FUN_NULL_CLOSURE(this) && u.i.skipmin != 0; }
    bool isInterpreted()    const { return FUN_INTERPRETED(this); }
    bool isFastNative()     const { return !!(flags & JSFUN_FAST_NATIVE); }
    bool isHeavyweight()    const { return JSFUN_HEAVYWEIGHT_TEST(flags); }
    unsigned minArgs()      const { return FUN_MINARGS(this); }

    uintN countVars() const {
        JS_ASSERT(FUN_INTERPRETED(this));
        return u.i.nvars;
    }

    /* uint16 representation bounds number of call object dynamic slots. */
    enum { MAX_ARGS_AND_VARS = 2 * ((1U << 16) - 1) };

    uintN countArgsAndVars() const {
        JS_ASSERT(FUN_INTERPRETED(this));
        return nargs + u.i.nvars;
    }

    uintN countLocalNames() const {
        JS_ASSERT(FUN_INTERPRETED(this));
        return countArgsAndVars() + u.i.nupvars;
    }

    bool hasLocalNames() const {
        JS_ASSERT(FUN_INTERPRETED(this));
        return countLocalNames() != 0;
    }

    int sharpSlotBase(JSContext *cx);

    /*
     * If fun's formal parameters include any duplicate names, return one
     * of them (chosen arbitrarily). If they are all unique, return NULL.
     */
    JSAtom *findDuplicateFormal() const;

    uint32 countInterpretedReservedSlots() const;

    bool mightEscape() const {
        return FUN_INTERPRETED(this) && (FUN_FLAT_CLOSURE(this) || u.i.nupvars == 0);
    }
};

JS_STATIC_ASSERT(sizeof(JSFunction) % JS_GCTHING_ALIGN == 0);

/*
 * Trace-annotated native. This expands to a JSFunctionSpec initializer (like
 * JS_FN in jsapi.h). fastcall is a FastNative; trcinfo is a
 * JSNativeTraceInfo*.
 */
#ifdef JS_TRACER
/* MSVC demands the intermediate (void *) cast here. */
# define JS_TN(name,fastcall,nargs,flags,trcinfo)                             \
    JS_FN(name, JS_DATA_TO_FUNC_PTR(JSNative, trcinfo), nargs,                \
          (flags) | JSFUN_FAST_NATIVE | JSFUN_STUB_GSOPS | JSFUN_TRCINFO)
#else
# define JS_TN(name,fastcall,nargs,flags,trcinfo)                             \
    JS_FN(name, fastcall, nargs, flags)
#endif

/*
 * NB: the Arguments class is an uninitialized internal class that masquerades
 * (according to Object.prototype.toString.call(argsobj)) as "Object".
 *
 * WARNING (to alert embedders reading this private .h file): arguments objects
 * are *not* thread-safe and should not be used concurrently -- they should be
 * used by only one thread at a time, preferably by only one thread over their
 * lifetime (a JS worker that migrates from one OS thread to another but shares
 * nothing is ok).
 *
 * Yes, this is an incompatible change, which prefigures the impending move to
 * single-threaded objects and GC heaps.
 */
extern js::Class js_ArgumentsClass;

inline bool
JSObject::isArguments() const
{
    return getClass() == &js_ArgumentsClass;
}

extern js::Class js_DeclEnvClass;
extern JS_PUBLIC_DATA(js::Class) js_CallClass;
extern JS_PUBLIC_DATA(js::Class) js_FunctionClass;

inline bool
JSObject::isFunction() const
{
    return getClass() == &js_FunctionClass;
}

<<<<<<< HEAD
extern const uint32 CALL_CLASS_FIXED_RESERVED_SLOTS;
=======
inline bool
JSObject::isCallable()
{
    if (isNative())
        return isFunction() || getClass()->call;

    return !!map->ops->call;
}

static inline bool
js_IsCallable(jsval v)
{
    return !JSVAL_IS_PRIMITIVE(v) && JSVAL_TO_OBJECT(v)->isCallable();
}
>>>>>>> 52e11d5d

/*
 * NB: jsapi.h and jsobj.h must be included before any call to this macro.
 */
#define VALUE_IS_FUNCTION(cx, v)                                              \
    (!JSVAL_IS_PRIMITIVE(v) && JSVAL_TO_OBJECT(v)->isFunction())

static JS_ALWAYS_INLINE bool
IsFunctionObject(const js::Value &v)
{
    return v.isObject() && v.asObject().isFunction();
}

static JS_ALWAYS_INLINE bool
IsFunctionObject(const js::Value &v, JSObject **funobj)
{
    return v.isObject() && (*funobj = &v.asObject())->isFunction();
}

/*
 * Macro to access the private slot of the function object after the slot is
 * initialized.
 */
#define GET_FUNCTION_PRIVATE(cx, funobj)                                      \
    (JS_ASSERT((funobj)->isFunction()),                                       \
     (JSFunction *) (funobj)->getPrivate())

namespace js {

/*
 * Return true if this is a compiler-created internal function accessed by
 * its own object. Such a function object must not be accessible to script
 * or embedding code.
 */
inline bool
IsInternalFunctionObject(JSObject *funobj)
{
    JS_ASSERT(funobj->isFunction());
    JSFunction *fun = (JSFunction *) funobj->getPrivate();
    return funobj == fun && (fun->flags & JSFUN_LAMBDA) && !funobj->getParent();
}
    
struct ArgsPrivateNative;

inline ArgsPrivateNative *
GetArgsPrivateNative(JSObject *argsobj)
{
    JS_ASSERT(argsobj->isArguments());
    uintptr_t p = (uintptr_t) argsobj->getPrivate();
    return p & 2 ? (ArgsPrivateNative *)(p & ~2) : NULL;
}

} /* namespace js */

extern JSObject *
js_InitFunctionClass(JSContext *cx, JSObject *obj);

extern JSObject *
js_InitArgumentsClass(JSContext *cx, JSObject *obj);

extern JSFunction *
js_NewFunction(JSContext *cx, JSObject *funobj, js::Native native, uintN nargs,
               uintN flags, JSObject *parent, JSAtom *atom);

extern void
js_TraceFunction(JSTracer *trc, JSFunction *fun);

extern void
js_FinalizeFunction(JSContext *cx, JSFunction *fun);

extern JSObject * JS_FASTCALL
js_CloneFunctionObject(JSContext *cx, JSFunction *fun, JSObject *parent,
                       JSObject *proto);

inline JSObject *
CloneFunctionObject(JSContext *cx, JSFunction *fun, JSObject *parent)
{
    JS_ASSERT(parent);
    JSObject *proto;
    if (!js_GetClassPrototype(cx, parent, JSProto_Function, &proto))
        return NULL;
    return js_CloneFunctionObject(cx, fun, parent, proto);
}

extern JS_REQUIRES_STACK JSObject *
js_NewFlatClosure(JSContext *cx, JSFunction *fun);

extern JS_REQUIRES_STACK JSObject *
js_NewDebuggableFlatClosure(JSContext *cx, JSFunction *fun);

extern JSFunction *
js_DefineFunction(JSContext *cx, JSObject *obj, JSAtom *atom, js::Native native,
                  uintN nargs, uintN flags);

/*
 * Flags for js_ValueToFunction and js_ReportIsNotFunction.  We depend on the
 * fact that JSINVOKE_CONSTRUCT (aka JSFRAME_CONSTRUCTING) is 1, and test that
 * with #if/#error in jsfun.c.
 */
#define JSV2F_CONSTRUCT         JSINVOKE_CONSTRUCT
#define JSV2F_SEARCH_STACK      0x10000

extern JSFunction *
js_ValueToFunction(JSContext *cx, const js::Value *vp, uintN flags);

extern JSObject *
js_ValueToFunctionObject(JSContext *cx, js::Value *vp, uintN flags);

extern JSObject *
js_ValueToCallableObject(JSContext *cx, js::Value *vp, uintN flags);

extern void
js_ReportIsNotFunction(JSContext *cx, const js::Value *vp, uintN flags);

extern JSObject *
js_GetCallObject(JSContext *cx, JSStackFrame *fp);

extern JSObject * JS_FASTCALL
js_CreateCallObjectOnTrace(JSContext *cx, JSFunction *fun, JSObject *callee, JSObject *scopeChain);

extern void
js_PutCallObject(JSContext *cx, JSStackFrame *fp);

extern JSBool JS_FASTCALL
js_PutCallObjectOnTrace(JSContext *cx, JSObject *scopeChain, uint32 nargs,
                        js::Value *argv, uint32 nvars, js::Value *slots);

extern JSFunction *
js_GetCallObjectFunction(JSObject *obj);

extern JSBool
js_GetCallArg(JSContext *cx, JSObject *obj, jsid id, js::Value *vp);

extern JSBool
js_GetCallVar(JSContext *cx, JSObject *obj, jsid id, js::Value *vp);

extern JSBool
SetCallArg(JSContext *cx, JSObject *obj, jsid id, js::Value *vp);

extern JSBool
SetCallVar(JSContext *cx, JSObject *obj, jsid id, js::Value *vp);

/*
 * Slower version of js_GetCallVar used when call_resolve detects an attempt to
 * leak an optimized closure via indirect or debugger eval.
 */
extern JSBool
js_GetCallVarChecked(JSContext *cx, JSObject *obj, jsid id, js::Value *vp);

extern JSBool
js_GetArgsValue(JSContext *cx, JSStackFrame *fp, js::Value *vp);

extern JSBool
js_GetArgsProperty(JSContext *cx, JSStackFrame *fp, jsid id, js::Value *vp);

extern JSObject *
js_GetArgsObject(JSContext *cx, JSStackFrame *fp);

extern void
js_PutArgsObject(JSContext *cx, JSStackFrame *fp);

inline bool
js_IsNamedLambda(JSFunction *fun) { return (fun->flags & JSFUN_LAMBDA) && fun->atom; }

/*
 * Maximum supported value of arguments.length. It bounds the maximum number of
 * arguments that can be supplied via the second (so-called |argArray|) param
 * to Function.prototype.apply. This value also bounds the number of elements
 * parsed in an array initialiser.
 *
 * The thread's stack is the limiting factor for this number. It is currently
 * 2MB, which fits a little less than 2^19 arguments (once the stack frame,
 * callstack, etc. are included). Pick a max args length that is a little less.
 */
const uint32 JS_ARGS_LENGTH_MAX = JS_BIT(19) - 1024;

/*
 * JSSLOT_ARGS_LENGTH stores ((argc << 1) | overwritten_flag) as int jsval.
 * Thus (JS_ARGS_LENGTH_MAX << 1) | 1 must fit JSVAL_INT_MAX. To assert that
 * we check first that the shift does not overflow uint32.
 */
JS_STATIC_ASSERT(JS_ARGS_LENGTH_MAX <= JS_BIT(30));
JS_STATIC_ASSERT(((JS_ARGS_LENGTH_MAX << 1) | 1) <= JSVAL_INT_MAX);

extern JSBool
js_XDRFunctionObject(JSXDRState *xdr, JSObject **objp);

typedef enum JSLocalKind {
    JSLOCAL_NONE,
    JSLOCAL_ARG,
    JSLOCAL_VAR,
    JSLOCAL_CONST,
    JSLOCAL_UPVAR
} JSLocalKind;

extern JSBool
js_AddLocal(JSContext *cx, JSFunction *fun, JSAtom *atom, JSLocalKind kind);

/*
 * Look up an argument or variable name returning its kind when found or
 * JSLOCAL_NONE when no such name exists. When indexp is not null and the name
 * exists, *indexp will receive the index of the corresponding argument or
 * variable.
 */
extern JSLocalKind
js_LookupLocal(JSContext *cx, JSFunction *fun, JSAtom *atom, uintN *indexp);

/*
 * Functions to work with local names as an array of words.
 *
 * js_GetLocalNameArray returns the array, or null if we are out of memory.
 * This function must be called only when fun->hasLocalNames().
 *
 * The supplied pool is used to allocate the returned array, so the caller is
 * obligated to mark and release to free it.
 *
 * The elements of the array with index less than fun->nargs correspond to the
 * names of function formal parameters. An index >= fun->nargs addresses a var
 * binding. Use JS_LOCAL_NAME_TO_ATOM to convert array's element to an atom
 * pointer. This pointer can be null when the element is for a formal parameter
 * corresponding to a destructuring pattern.
 *
 * If nameWord does not name a formal parameter, use JS_LOCAL_NAME_IS_CONST to
 * check if nameWord corresponds to the const declaration.
 */
extern jsuword *
js_GetLocalNameArray(JSContext *cx, JSFunction *fun, struct JSArenaPool *pool);

#define JS_LOCAL_NAME_TO_ATOM(nameWord)                                       \
    ((JSAtom *) ((nameWord) & ~(jsuword) 1))

#define JS_LOCAL_NAME_IS_CONST(nameWord)                                      \
    ((((nameWord) & (jsuword) 1)) != 0)

extern void
js_FreezeLocalNames(JSContext *cx, JSFunction *fun);

extern JSBool
js_fun_apply(JSContext *cx, uintN argc, js::Value *vp);

extern JSBool
js_fun_call(JSContext *cx, uintN argc, js::Value *vp);

namespace js {

extern JSString *
fun_toStringHelper(JSContext *cx, JSObject *obj, uintN indent);

}

#endif /* jsfun_h___ */<|MERGE_RESOLUTION|>--- conflicted
+++ resolved
@@ -242,8 +242,8 @@
     return getClass() == &js_ArgumentsClass;
 }
 
+extern JS_PUBLIC_DATA(js::Class) js_CallClass;
 extern js::Class js_DeclEnvClass;
-extern JS_PUBLIC_DATA(js::Class) js_CallClass;
 extern JS_PUBLIC_DATA(js::Class) js_FunctionClass;
 
 inline bool
@@ -252,9 +252,6 @@
     return getClass() == &js_FunctionClass;
 }
 
-<<<<<<< HEAD
-extern const uint32 CALL_CLASS_FIXED_RESERVED_SLOTS;
-=======
 inline bool
 JSObject::isCallable()
 {
@@ -269,7 +266,6 @@
 {
     return !JSVAL_IS_PRIMITIVE(v) && JSVAL_TO_OBJECT(v)->isCallable();
 }
->>>>>>> 52e11d5d
 
 /*
  * NB: jsapi.h and jsobj.h must be included before any call to this macro.
@@ -513,11 +509,11 @@
 extern JSBool
 js_fun_call(JSContext *cx, uintN argc, js::Value *vp);
 
+
 namespace js {
 
 extern JSString *
 fun_toStringHelper(JSContext *cx, JSObject *obj, uintN indent);
 
 }
-
 #endif /* jsfun_h___ */