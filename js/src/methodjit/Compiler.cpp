--- conflicted
+++ resolved
@@ -7300,16 +7300,7 @@
     if (!cx->typeInferenceEnabled())
         return false;
 
-<<<<<<< HEAD
-    return analysis->typeBarriers(pc) != NULL;
-=======
-#if 0
-    /* Stress test. */
-    return js_CodeSpec[*pc].format & JOF_TYPESET;
-#endif
-
     return analysis->typeBarriers(cx, pc) != NULL;
->>>>>>> a5b29035
 }
 
 void
