/* -*- Mode: C++; tab-width: 8; indent-tabs-mode: nil; c-basic-offset: 4 -*-
 *
 * ***** BEGIN LICENSE BLOCK *****
 * Version: MPL 1.1/GPL 2.0/LGPL 2.1
 *
 * The contents of this file are subject to the Mozilla Public License Version
 * 1.1 (the "License"); you may not use this file except in compliance with
 * the License. You may obtain a copy of the License at
 * http://www.mozilla.org/MPL/
 *
 * Software distributed under the License is distributed on an "AS IS" basis,
 * WITHOUT WARRANTY OF ANY KIND, either express or implied. See the License
 * for the specific language governing rights and limitations under the
 * License.
 *
 * The Original Code is Mozilla Communicator client code, released
 * March 31, 1998.
 *
 * The Initial Developer of the Original Code is
 * Netscape Communications Corporation.
 * Portions created by the Initial Developer are Copyright (C) 1998
 * the Initial Developer. All Rights Reserved.
 *
 * Contributor(s):
 *
 * Alternatively, the contents of this file may be used under the terms of
 * either of the GNU General Public License Version 2 or later (the "GPL"),
 * or the GNU Lesser General Public License Version 2.1 or later (the "LGPL"),
 * in which case the provisions of the GPL or the LGPL are applicable instead
 * of those above. If you wish to allow use of your version of this file only
 * under the terms of either the GPL or the LGPL, and not to allow others to
 * use your version of this file under the terms of the MPL, indicate your
 * decision by deleting the provisions above and replace them with the notice
 * and other provisions required by the GPL or the LGPL. If you do not delete
 * the provisions above, a recipient may use your version of this file under
 * the terms of any one of the MPL, the GPL or the LGPL.
 *
 * ***** END LICENSE BLOCK ***** */

#ifndef jsstr_h___
#define jsstr_h___

#include <ctype.h>
#include "jsapi.h"
#include "jsatom.h"
#include "jsprvtd.h"
#include "jslock.h"
#include "jscell.h"
#include "jsutil.h"

#include "js/HashTable.h"
#include "vm/Unicode.h"

namespace js {

/* Implemented in jsstrinlines.h */
class StringBuffer;

/*
 * When an algorithm does not need a string represented as a single linear
 * array of characters, this range utility may be used to traverse the string a
 * sequence of linear arrays of characters. This avoids flattening ropes.
 *
 * Implemented in jsstrinlines.h.
 */
class StringSegmentRange;
class MutatingRopeSegmentRange;

/*
 * Utility for building a rope (lazy concatenation) of strings.
 */
class RopeBuilder;

}  /* namespace js */

<<<<<<< HEAD
extern JSString *
js_ConcatStrings(JSContext *cx, JSString *s1, JSString *s2);
=======
extern JSString * JS_FASTCALL
js_ConcatStrings(JSContext *cx, js::HandleString s1, js::HandleString s2);
>>>>>>> 7cd13806

extern JSString * JS_FASTCALL
js_toLowerCase(JSContext *cx, JSString *str);

extern JSString * JS_FASTCALL
js_toUpperCase(JSContext *cx, JSString *str);

struct JSSubString {
    size_t          length;
    const jschar    *chars;
};

extern jschar      js_empty_ucstr[];
extern JSSubString js_EmptySubString;

/*
 * Shorthands for ASCII (7-bit) decimal and hex conversion.
 * Manually inline isdigit for performance; MSVC doesn't do this for us.
 */
#define JS7_ISDEC(c)    ((((unsigned)(c)) - '0') <= 9)
#define JS7_UNDEC(c)    ((c) - '0')
#define JS7_ISHEX(c)    ((c) < 128 && isxdigit(c))
#define JS7_UNHEX(c)    (unsigned)(JS7_ISDEC(c) ? (c) - '0' : 10 + tolower(c) - 'a')
#define JS7_ISLET(c)    ((c) < 128 && isalpha(c))

/* Initialize the String class, returning its prototype object. */
extern JSObject *
js_InitStringClass(JSContext *cx, JSObject *obj);

extern const char js_escape_str[];
extern const char js_unescape_str[];
extern const char js_uneval_str[];
extern const char js_decodeURI_str[];
extern const char js_encodeURI_str[];
extern const char js_decodeURIComponent_str[];
extern const char js_encodeURIComponent_str[];

/* GC-allocate a string descriptor for the given malloc-allocated chars. */
extern JSFixedString *
js_NewString(JSContext *cx, jschar *chars, size_t length);

extern JSLinearString *
js_NewDependentString(JSContext *cx, JSString *base, size_t start, size_t length);

/* Copy a counted string and GC-allocate a descriptor for it. */
extern JSFixedString *
js_NewStringCopyN(JSContext *cx, const jschar *s, size_t n);

extern JSFixedString *
js_NewStringCopyN(JSContext *cx, const char *s, size_t n);

/* Copy a C string and GC-allocate a descriptor for it. */
extern JSFixedString *
js_NewStringCopyZ(JSContext *cx, const jschar *s);

extern JSFixedString *
js_NewStringCopyZ(JSContext *cx, const char *s);

/*
 * Convert a value to a printable C string.
 */
extern const char *
js_ValueToPrintable(JSContext *cx, const js::Value &,
                    JSAutoByteString *bytes, bool asSource = false);

namespace js {

/*
 * Convert a non-string value to a string, returning null after reporting an
 * error, otherwise returning a new string reference.
 */
extern JSString *
ToStringSlow(JSContext *cx, const Value &v);

/*
 * Convert the given value to a string.  This method includes an inline
 * fast-path for the case where the value is already a string; if the value is
 * known not to be a string, use ToStringSlow instead.
 */
static JS_ALWAYS_INLINE JSString *
ToString(JSContext *cx, const js::Value &v)
{
    if (v.isString())
        return v.toString();
    return ToStringSlow(cx, v);
}

/*
 * This function implements E-262-3 section 9.8, toString. Convert the given
 * value to a string of jschars appended to the given buffer. On error, the
 * passed buffer may have partial results appended.
 */
inline bool
ValueToStringBuffer(JSContext *cx, const Value &v, StringBuffer &sb);

} /* namespace js */

/*
 * Convert a value to its source expression, returning null after reporting
 * an error, otherwise returning a new string reference.
 */
extern JS_FRIEND_API(JSString *)
js_ValueToSource(JSContext *cx, const js::Value &v);

namespace js {

/*
 * Test if strings are equal. The caller can call the function even if str1
 * or str2 are not GC-allocated things.
 */
extern bool
EqualStrings(JSContext *cx, JSString *str1, JSString *str2, bool *result);

/* Use the infallible method instead! */
extern bool
EqualStrings(JSContext *cx, JSLinearString *str1, JSLinearString *str2, bool *result) MOZ_DELETE;

/* EqualStrings is infallible on linear strings. */
extern bool
EqualStrings(JSLinearString *str1, JSLinearString *str2);

/*
 * Return less than, equal to, or greater than zero depending on whether
 * str1 is less than, equal to, or greater than str2.
 */
extern bool
CompareStrings(JSContext *cx, JSString *str1, JSString *str2, int32_t *result);

/*
 * Return true if the string matches the given sequence of ASCII bytes.
 */
extern bool
StringEqualsAscii(JSLinearString *str, const char *asciiBytes);

} /* namespace js */

extern size_t
js_strlen(const jschar *s);

extern jschar *
js_strchr(const jschar *s, jschar c);

extern jschar *
js_strchr_limit(const jschar *s, jschar c, const jschar *limit);

static JS_ALWAYS_INLINE void
js_strncpy(jschar *dst, const jschar *src, size_t nelem)
{
    return js::PodCopy(dst, src, nelem);
}

namespace js {

/*
 * Inflate bytes to jschars. Return null on error, otherwise return the jschar
 * or byte vector that was malloc'ed. length is updated to the length of the
 * new string (in jschars).
 */
extern jschar *
InflateString(JSContext *cx, const char *bytes, size_t *length,
              FlationCoding fc = NormalEncoding);

extern char *
DeflateString(JSContext *cx, const jschar *chars, size_t length);

/*
 * Inflate bytes to JS chars in an existing buffer. 'chars' must be large
 * enough for 'length' jschars. The buffer is NOT null-terminated.
 * 
 * charsLength must be be initialized with the destination buffer size and, on
 * return, will contain on return the number of copied chars.
 */
extern bool
InflateStringToBuffer(JSContext *cx, const char *bytes, size_t length,
                      jschar *chars, size_t *charsLength);

extern bool
InflateUTF8StringToBuffer(JSContext *cx, const char *bytes, size_t length,
                          jschar *chars, size_t *charsLength,
                          FlationCoding fc = NormalEncoding);

/* Get number of bytes in the deflated sequence of characters. */
extern size_t
GetDeflatedStringLength(JSContext *cx, const jschar *chars, size_t charsLength);

/* This function will never fail (return -1) in CESU-8 mode. */
extern size_t
GetDeflatedUTF8StringLength(JSContext *cx, const jschar *chars,
                            size_t charsLength,
                            FlationCoding fc = NormalEncoding);

/*
 * Deflate JS chars to bytes into a buffer. 'bytes' must be large enough for
 * 'length chars. The buffer is NOT null-terminated. The destination length
 * must to be initialized with the buffer size and will contain on return the
 * number of copied bytes. Conversion behavior depends on js_CStringsAreUTF8.
 */
extern bool
DeflateStringToBuffer(JSContext *cx, const jschar *chars,
                      size_t charsLength, char *bytes, size_t *length);

/*
 * Same as DeflateStringToBuffer, but treats 'bytes' as UTF-8 or CESU-8.
 */
extern bool
DeflateStringToUTF8Buffer(JSContext *cx, const jschar *chars,
                          size_t charsLength, char *bytes, size_t *length,
                          FlationCoding fc = NormalEncoding);

/*
 * The String.prototype.replace fast-native entry point is exported for joined
 * function optimization in js{interp,tracer}.cpp.
 */
extern JSBool
str_replace(JSContext *cx, unsigned argc, js::Value *vp);

extern JSBool
str_fromCharCode(JSContext *cx, unsigned argc, Value *vp);

} /* namespace js */

extern JSBool
js_str_toString(JSContext *cx, unsigned argc, js::Value *vp);

extern JSBool
js_str_charAt(JSContext *cx, unsigned argc, js::Value *vp);

extern JSBool
js_str_charCodeAt(JSContext *cx, unsigned argc, js::Value *vp);

/*
 * Convert one UCS-4 char and write it into a UTF-8 buffer, which must be at
 * least 6 bytes long.  Return the number of UTF-8 bytes of data written.
 */
extern int
js_OneUcs4ToUtf8Char(uint8_t *utf8Buffer, uint32_t ucs4Char);

namespace js {

extern size_t
PutEscapedStringImpl(char *buffer, size_t size, FILE *fp, JSLinearString *str, uint32_t quote);

/*
 * Write str into buffer escaping any non-printable or non-ASCII character
 * using \escapes for JS string literals.
 * Guarantees that a NUL is at the end of the buffer unless size is 0. Returns
 * the length of the written output, NOT including the NUL. Thus, a return
 * value of size or more means that the output was truncated. If buffer
 * is null, just returns the length of the output. If quote is not 0, it must
 * be a single or double quote character that will quote the output.
*/
inline size_t
PutEscapedString(char *buffer, size_t size, JSLinearString *str, uint32_t quote)
{
    size_t n = PutEscapedStringImpl(buffer, size, NULL, str, quote);

    /* PutEscapedStringImpl can only fail with a file. */
    JS_ASSERT(n != size_t(-1));
    return n;
}

/*
 * Write str into file escaping any non-printable or non-ASCII character.
 * If quote is not 0, it must be a single or double quote character that
 * will quote the output.
*/
inline bool
FileEscapedString(FILE *fp, JSLinearString *str, uint32_t quote)
{
    return PutEscapedStringImpl(NULL, 0, fp, str, quote) != size_t(-1);
}

JSBool
str_match(JSContext *cx, unsigned argc, Value *vp);

JSBool
str_search(JSContext *cx, unsigned argc, Value *vp);

JSBool
str_split(JSContext *cx, unsigned argc, Value *vp);

} /* namespace js */

extern JSBool
js_String(JSContext *cx, unsigned argc, js::Value *vp);

#endif /* jsstr_h___ */<|MERGE_RESOLUTION|>--- conflicted
+++ resolved
@@ -73,13 +73,8 @@
 
 }  /* namespace js */
 
-<<<<<<< HEAD
 extern JSString *
-js_ConcatStrings(JSContext *cx, JSString *s1, JSString *s2);
-=======
-extern JSString * JS_FASTCALL
 js_ConcatStrings(JSContext *cx, js::HandleString s1, js::HandleString s2);
->>>>>>> 7cd13806
 
 extern JSString * JS_FASTCALL
 js_toLowerCase(JSContext *cx, JSString *str);
