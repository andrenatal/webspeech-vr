/* -*- Mode: C++; tab-width: 4; indent-tabs-mode: nil; c-basic-offset: 4 -*-
 * vim: set ts=8 sw=4 et tw=80:
 *
 * ***** BEGIN LICENSE BLOCK *****
 * Version: MPL 1.1/GPL 2.0/LGPL 2.1
 *
 * The contents of this file are subject to the Mozilla Public License Version
 * 1.1 (the "License"); you may not use this file except in compliance with
 * the License. You may obtain a copy of the License at
 * http://www.mozilla.org/MPL/
 *
 * Software distributed under the License is distributed on an "AS IS" basis,
 * WITHOUT WARRANTY OF ANY KIND, either express or implied. See the License
 * for the specific language governing rights and limitations under the
 * License.
 *
 * The Original Code is Mozilla Communicator client code, released
 * March 31, 1998.
 *
 * The Initial Developer of the Original Code is
 * Netscape Communications Corporation.
 * Portions created by the Initial Developer are Copyright (C) 1998
 * the Initial Developer. All Rights Reserved.
 *
 * Contributor(s):
 *
 * Alternatively, the contents of this file may be used under the terms of
 * either of the GNU General Public License Version 2 or later (the "GPL"),
 * or the GNU Lesser General Public License Version 2.1 or later (the "LGPL"),
 * in which case the provisions of the GPL or the LGPL are applicable instead
 * of those above. If you wish to allow use of your version of this file only
 * under the terms of either the GPL or the LGPL, and not to allow others to
 * use your version of this file under the terms of the MPL, indicate your
 * decision by deleting the provisions above and replace them with the notice
 * and other provisions required by the GPL or the LGPL. If you do not delete
 * the provisions above, a recipient may use your version of this file under
 * the terms of any one of the MPL, the GPL or the LGPL.
 *
 * ***** END LICENSE BLOCK ***** */

/*
 * JS execution context.
 */
#include <new>
#include <stdarg.h>
#include <stdlib.h>
#include <string.h>

#include "jsstdint.h"

#include "jstypes.h"
#include "jsarena.h" /* Added by JSIFY */
#include "jsutil.h" /* Added by JSIFY */
#include "jsclist.h"
#include "jsprf.h"
#include "jsatom.h"
#include "jscntxt.h"
#include "jsversion.h"
#include "jsdbgapi.h"
#include "jsexn.h"
#include "jsfun.h"
#include "jsgc.h"
#include "jsiter.h"
#include "jslock.h"
#include "jsmath.h"
#include "jsnativestack.h"
#include "jsnum.h"
#include "jsobj.h"
#include "jsopcode.h"
#include "jspubtd.h"
#include "jsscan.h"
#include "jsscope.h"
#include "jsscript.h"
#include "jsstaticcheck.h"
#include "jsstr.h"
#include "jstracer.h"

#include "jscntxtinlines.h"

#ifdef XP_WIN
# include "jswin.h"
#elif defined(XP_OS2)
# define INCL_DOSMEMMGR
# include <os2.h>
#else
# include <unistd.h>
# include <sys/mman.h>
# if !defined(MAP_ANONYMOUS)
#  if defined(MAP_ANON)
#   define MAP_ANONYMOUS MAP_ANON
#  else
#   define MAP_ANONYMOUS 0
#  endif
# endif
#endif

using namespace js;

static const size_t ARENA_HEADER_SIZE_HACK = 40;
static const size_t TEMP_POOL_CHUNK_SIZE = 4096 - ARENA_HEADER_SIZE_HACK;

static void
FreeContext(JSContext *cx);

#ifdef DEBUG
JS_REQUIRES_STACK bool
StackSegment::contains(const JSStackFrame *fp) const
{
    JS_ASSERT(inContext());
    JSStackFrame *start;
    JSStackFrame *stop;
    if (isActive()) {
        start = cx->fp;
        stop = cx->activeSegment()->initialFrame->down;
    } else {
        start = suspendedFrame;
        stop = initialFrame->down;
    }
    for (JSStackFrame *f = start; f != stop; f = f->down) {
        if (f == fp)
            return true;
    }
    return false;
}
#endif

bool
StackSpace::init()
{
    void *p;
#ifdef XP_WIN
    p = VirtualAlloc(NULL, CAPACITY_BYTES, MEM_RESERVE, PAGE_READWRITE);
    if (!p)
        return false;
    void *check = VirtualAlloc(p, COMMIT_BYTES, MEM_COMMIT, PAGE_READWRITE);
    if (p != check)
        return false;
    base = reinterpret_cast<Value *>(p);
    commitEnd = base + COMMIT_VALS;
    end = base + CAPACITY_VALS;
#elif defined(XP_OS2)
    if (DosAllocMem(&p, CAPACITY_BYTES, PAG_COMMIT | PAG_READ | PAG_WRITE | OBJ_ANY) &&
        DosAllocMem(&p, CAPACITY_BYTES, PAG_COMMIT | PAG_READ | PAG_WRITE))
        return false;
    base = reinterpret_cast<Value *>(p);
    end = base + CAPACITY_VALS;
#else
    JS_ASSERT(CAPACITY_BYTES % getpagesize() == 0);
    p = mmap(NULL, CAPACITY_BYTES, PROT_READ | PROT_WRITE, MAP_PRIVATE | MAP_ANONYMOUS, -1, 0);
    if (p == MAP_FAILED)
        return false;
    base = reinterpret_cast<Value *>(p);
    end = base + CAPACITY_VALS;
#endif
    return true;
}

void
StackSpace::finish()
{
#ifdef XP_WIN
    VirtualFree(base, (commitEnd - base) * sizeof(Value), MEM_DECOMMIT);
    VirtualFree(base, 0, MEM_RELEASE);
#elif defined(XP_OS2)
    DosFreeMem(base);
#else
#ifdef SOLARIS
    munmap((caddr_t)base, CAPACITY_BYTES);
#else
    munmap(base, CAPACITY_BYTES);
#endif
#endif
}

#ifdef XP_WIN
JS_FRIEND_API(bool)
StackSpace::bumpCommit(Value *from, ptrdiff_t nvals) const
{
    JS_ASSERT(end - from >= nvals);
    Value *newCommit = commitEnd;
    Value *request = from + nvals;

    /* Use a dumb loop; will probably execute once. */
    JS_ASSERT((end - newCommit) % COMMIT_VALS == 0);
    do {
        newCommit += COMMIT_VALS;
        JS_ASSERT((end - newCommit) >= 0);
    } while (newCommit < request);

    /* The cast is safe because CAPACITY_BYTES is small. */
    int32 size = static_cast<int32>(newCommit - commitEnd) * sizeof(Value);

    if (!VirtualAlloc(commitEnd, size, MEM_COMMIT, PAGE_READWRITE))
        return false;
    commitEnd = newCommit;
    return true;
}
#endif

JS_REQUIRES_STACK void
StackSpace::mark(JSTracer *trc)
{
    /*
     * The correctness/completeness of marking depends on the continuity
<<<<<<< HEAD
     * invariants described by the CallStackSegment and StackSpace definitions.
     *
     * NB:
     * Stack slots might be torn or uninitialized in the presence of method
     * JIT'd code. Arguments are an exception and are always fully synced
     * (so they can be read by functions).
=======
     * invariants described by the StackSegment and StackSpace definitions.
>>>>>>> 387ee3b1
     */
    Value *end = firstUnused();
    for (StackSegment *seg = currentSegment; seg; seg = seg->getPreviousInMemory()) {
        if (seg->inContext()) {
            /* This may be the only pointer to the initialVarObj. */
            if (JSObject *varobj = seg->getInitialVarObj())
                JS_CALL_OBJECT_TRACER(trc, varobj, "varobj");

            /* Mark slots/args trailing off of the last stack frame. */
<<<<<<< HEAD
            JSStackFrame *fp = css->getCurrentFrame();
            MarkStackRangeConservatively(trc, fp->slots(), end);
=======
            JSStackFrame *fp = seg->getCurrentFrame();
            MarkValueRange(trc, fp->slots(), end, "stack");
>>>>>>> 387ee3b1

            /* Mark stack frames and slots/args between stack frames. */
            JSStackFrame *initialFrame = seg->getInitialFrame();
            for (JSStackFrame *f = fp; f != initialFrame; f = f->down) {
                js_TraceStackFrame(trc, f);
                MarkStackRangeConservatively(trc, f->down->slots(), f->argEnd());
            }

            /* Mark initialFrame stack frame and leading args. */
            js_TraceStackFrame(trc, initialFrame);
            MarkValueRange(trc, seg->getInitialArgBegin(), initialFrame->argEnd(), "stack");
        } else {
            /* Mark slots/args trailing off segment. */
            MarkValueRange(trc, seg->getInitialArgBegin(), end, "stack");
        }
        end = seg->previousSegmentEnd();
    }
}

JS_REQUIRES_STACK bool
StackSpace::pushSegmentForInvoke(JSContext *cx, uintN argc, InvokeArgsGuard &ag)
{
    Value *start = firstUnused();
    ptrdiff_t nvals = VALUES_PER_STACK_SEGMENT + 2 + argc;
    if (!ensureSpace(cx, start, nvals))
        return false;

    StackSegment *seg = new(start) StackSegment;
    seg->setPreviousInMemory(currentSegment);
    currentSegment = seg;

    ag.cx = cx;
    ag.seg = seg;
    ag.argv_ = seg->getInitialArgBegin() + 2;
    ag.argc_ = argc;

    /* Use invokeArgEnd to root [vp, vpend) until the frame is pushed. */
#ifdef DEBUG
    ag.prevInvokeSegment = invokeSegment;
    invokeSegment = seg;
    ag.prevInvokeFrame = invokeFrame;
    invokeFrame = NULL;
#endif
    ag.prevInvokeArgEnd = invokeArgEnd;
    invokeArgEnd = ag.argv() + ag.argc();
    return true;
}

JS_REQUIRES_STACK void
StackSpace::popSegmentForInvoke(const InvokeArgsGuard &ag)
{
    JS_ASSERT(!currentSegment->inContext());
    JS_ASSERT(ag.seg == currentSegment);
    JS_ASSERT(invokeSegment == currentSegment);
    JS_ASSERT(invokeArgEnd == ag.argv() + ag.argc());

    currentSegment = currentSegment->getPreviousInMemory();

#ifdef DEBUG
    invokeSegment = ag.prevInvokeSegment;
    invokeFrame = ag.prevInvokeFrame;
#endif
    invokeArgEnd = ag.prevInvokeArgEnd;
}

/*
 * Always push a segment when starting a new execute frame since segments
 * provide initialVarObj, which may change.
 */
JS_REQUIRES_STACK bool
StackSpace::getExecuteFrame(JSContext *cx, JSStackFrame *down,
                            uintN vplen, uintN nfixed,
                            ExecuteFrameGuard &fg) const
{
    Value *start = firstUnused();
    ptrdiff_t nvals = VALUES_PER_STACK_SEGMENT + vplen + VALUES_PER_STACK_FRAME + nfixed;
    if (!ensureSpace(cx, start, nvals))
        return false;

    fg.seg = new(start) StackSegment;
    fg.vp = start + VALUES_PER_STACK_SEGMENT;
    fg.fp = reinterpret_cast<JSStackFrame *>(fg.vp + vplen);
    fg.down = down;
    return true;
}

JS_REQUIRES_STACK void
StackSpace::pushExecuteFrame(JSContext *cx, ExecuteFrameGuard &fg,
                             JSFrameRegs &regs, JSObject *initialVarObj)
{
    fg.fp->down = fg.down;
    StackSegment *seg = fg.seg;
    seg->setPreviousInMemory(currentSegment);
    currentSegment = seg;
    cx->pushSegmentAndFrame(seg, fg.fp, regs);
    seg->setInitialVarObj(initialVarObj);
    fg.cx = cx;
}

JS_REQUIRES_STACK void
StackSpace::popExecuteFrame(JSContext *cx)
{
    JS_ASSERT(isCurrentAndActive(cx));
    JS_ASSERT(cx->hasActiveSegment());
    cx->popSegmentAndFrame();
    currentSegment = currentSegment->getPreviousInMemory();
}

JS_REQUIRES_STACK
ExecuteFrameGuard::~ExecuteFrameGuard()
{
    if (!pushed())
        return;
    JS_ASSERT(cx->activeSegment() == seg);
    JS_ASSERT(cx->fp == fp);
    cx->stack().popExecuteFrame(cx);
}

JS_REQUIRES_STACK void
StackSpace::getSynthesizedSlowNativeFrame(JSContext *cx, StackSegment *&seg, JSStackFrame *&fp)
{
    Value *start = firstUnused();
    JS_ASSERT(size_t(end - start) >= VALUES_PER_STACK_SEGMENT + VALUES_PER_STACK_FRAME);
    seg = new(start) StackSegment;
    fp = reinterpret_cast<JSStackFrame *>(seg + 1);
}

JS_REQUIRES_STACK void
StackSpace::pushSynthesizedSlowNativeFrame(JSContext *cx, StackSegment *seg, JSStackFrame *fp,
                                           JSFrameRegs &regs)
{
    JS_ASSERT(!fp->script && FUN_SLOW_NATIVE(fp->fun));
    fp->down = cx->fp;
    seg->setPreviousInMemory(currentSegment);
    currentSegment = seg;
    cx->pushSegmentAndFrame(seg, fp, regs);
    seg->setInitialVarObj(NULL);
}

JS_REQUIRES_STACK void
StackSpace::popSynthesizedSlowNativeFrame(JSContext *cx)
{
    JS_ASSERT(isCurrentAndActive(cx));
    JS_ASSERT(cx->hasActiveSegment());
    JS_ASSERT(currentSegment->getInitialFrame() == cx->fp);
    JS_ASSERT(!cx->fp->script && FUN_SLOW_NATIVE(cx->fp->fun));
    cx->popSegmentAndFrame();
    currentSegment = currentSegment->getPreviousInMemory();
}

void
FrameRegsIter::initSlow()
{
    if (!curseg) {
        curfp = NULL;
        cursp = NULL;
        curpc = NULL;
        return;
    }

    JS_ASSERT(curseg->isSuspended());
    curfp = curseg->getSuspendedFrame();
    cursp = curseg->getSuspendedRegs()->sp;
    curpc = curseg->getSuspendedRegs()->pc;
}

/*
 * Using the invariant described in the js::StackSegment comment, we know that,
 * when a pair of down-linked stack frames are in the same segment, the
 * up-frame's address is the top of the down-frame's stack, modulo missing
 * arguments.
 */
void
FrameRegsIter::incSlow(JSStackFrame *up, JSStackFrame *down)
{
    JS_ASSERT(down);
    JS_ASSERT(curpc == down->savedPC);
    JS_ASSERT(up == curseg->getInitialFrame());

    /*
     * If the up-frame is in csup and the down-frame is in csdown, it is not
     * necessarily the case that |csup->getPreviousInContext == csdown| or that
     * |csdown->getSuspendedFrame == down| (because of indirect eval and
     * JS_EvaluateInStackFrame). To compute down's sp, we need to do a linear
     * scan, keeping track of what is immediately after down in memory.
     */
    curseg = curseg->getPreviousInContext();
    cursp = curseg->getSuspendedRegs()->sp;
    JSStackFrame *f = curseg->getSuspendedFrame();
    while (f != down) {
        if (f == curseg->getInitialFrame()) {
            curseg = curseg->getPreviousInContext();
            cursp = curseg->getSuspendedRegs()->sp;
            f = curseg->getSuspendedFrame();
        } else {
            cursp = contiguousDownFrameSP(f);
            f = f->down;
        }
    }
}

bool
JSThreadData::init()
{
#ifdef DEBUG
    /* The data must be already zeroed. */
    for (size_t i = 0; i != sizeof(*this); ++i)
        JS_ASSERT(reinterpret_cast<uint8*>(this)[i] == 0);
#endif
    if (!stackSpace.init())
        return false;
#ifdef JS_TRACER
    InitJIT(&traceMonitor);
#endif
#ifdef JS_METHODJIT
    jmData.Initialize();
#endif
    dtoaState = js_NewDtoaState();
    if (!dtoaState) {
        finish();
        return false;
    }
    nativeStackBase = GetNativeStackBase();
    return true;
}

void
JSThreadData::finish()
{
#ifdef DEBUG
    /* All GC-related things must be already removed at this point. */
    JS_ASSERT(gcFreeLists.isEmpty());
    for (size_t i = 0; i != JS_ARRAY_LENGTH(scriptsToGC); ++i)
        JS_ASSERT(!scriptsToGC[i]);
    JS_ASSERT(!conservativeGC.isEnabled());
#endif

    if (dtoaState)
        js_DestroyDtoaState(dtoaState);

    js_FinishGSNCache(&gsnCache);
    propertyCache.~PropertyCache();
#if defined JS_TRACER
    FinishJIT(&traceMonitor);
#endif
#if defined JS_METHODJIT
    jmData.Finish();
#endif
    stackSpace.finish();
}

void
JSThreadData::mark(JSTracer *trc)
{
    stackSpace.mark(trc);
#ifdef JS_TRACER
    traceMonitor.mark(trc);
#endif
}

void
JSThreadData::purge(JSContext *cx)
{
    gcFreeLists.purge();

    js_PurgeGSNCache(&gsnCache);

    /* FIXME: bug 506341. */
    propertyCache.purge(cx);

#ifdef JS_TRACER
    /*
     * If we are about to regenerate shapes, we have to flush the JIT cache,
     * which will eventually abort any current recording.
     */
    if (cx->runtime->gcRegenShapes)
        traceMonitor.needFlush = JS_TRUE;
#endif
#ifdef JS_METHODJIT
    jmData.purge(cx);
#endif

    /* Destroy eval'ed scripts. */
    js_DestroyScriptsToGC(cx, this);

    /* Purge cached native iterators. */
    memset(cachedNativeIterators, 0, sizeof(cachedNativeIterators));

    dtoaCache.s = NULL;
}

#ifdef JS_THREADSAFE

static JSThread *
NewThread(void *id)
{
    JS_ASSERT(js_CurrentThreadId() == id);
    JSThread *thread = (JSThread *) js_calloc(sizeof(JSThread));
    if (!thread)
        return NULL;
    JS_INIT_CLIST(&thread->contextList);
    thread->id = id;
    if (!thread->data.init()) {
        js_free(thread);
        return NULL;
    }
    return thread;
}

static void
DestroyThread(JSThread *thread)
{
    /* The thread must have zero contexts. */
    JS_ASSERT(JS_CLIST_IS_EMPTY(&thread->contextList));
    JS_ASSERT(!thread->titleToShare);
    thread->data.finish();
    js_free(thread);
}

JSThread *
js_CurrentThread(JSRuntime *rt)
{
    void *id = js_CurrentThreadId();
    JS_LOCK_GC(rt);

    /*
     * We must not race with a GC that accesses cx->thread for JSContext
     * instances on all threads, see bug 476934.
     */
    js_WaitForGC(rt);

    JSThread *thread;
    JSThread::Map::AddPtr p = rt->threads.lookupForAdd(id);
    if (p) {
        thread = p->value;
    } else {
        JS_UNLOCK_GC(rt);
        thread = NewThread(id);
        if (!thread)
            return NULL;
        JS_LOCK_GC(rt);
        js_WaitForGC(rt);
        if (!rt->threads.relookupOrAdd(p, id, thread)) {
            JS_UNLOCK_GC(rt);
            DestroyThread(thread);
            return NULL;
        }

        /* Another thread cannot add an entry for the current thread id. */
        JS_ASSERT(p->value == thread);
    }
    JS_ASSERT(thread->id == id);

    return thread;
}

JSBool
js_InitContextThread(JSContext *cx)
{
    JSThread *thread = js_CurrentThread(cx->runtime);
    if (!thread)
        return false;

    JS_APPEND_LINK(&cx->threadLinks, &thread->contextList);
    cx->thread = thread;
    return true;
}

void
js_ClearContextThread(JSContext *cx)
{
    JS_ASSERT(CURRENT_THREAD_IS_ME(cx->thread));
    JS_REMOVE_AND_INIT_LINK(&cx->threadLinks);
    cx->thread = NULL;
}

#endif /* JS_THREADSAFE */

JSThreadData *
js_CurrentThreadData(JSRuntime *rt)
{
#ifdef JS_THREADSAFE
    JSThread *thread = js_CurrentThread(rt);
    if (!thread)
        return NULL;

    return &thread->data;
#else
    return &rt->threadData;
#endif
}

JSBool
js_InitThreads(JSRuntime *rt)
{
#ifdef JS_THREADSAFE
    if (!rt->threads.init(4))
        return false;
#else
    if (!rt->threadData.init())
        return false;
#endif
    return true;
}

void
js_FinishThreads(JSRuntime *rt)
{
#ifdef JS_THREADSAFE
    if (!rt->threads.initialized())
        return;
    for (JSThread::Map::Range r = rt->threads.all(); !r.empty(); r.popFront()) {
        JSThread *thread = r.front().value;
        JS_ASSERT(JS_CLIST_IS_EMPTY(&thread->contextList));
        DestroyThread(thread);
    }
    rt->threads.clear();
#else
    rt->threadData.finish();
#endif
}

void
js_PurgeThreads(JSContext *cx)
{
#ifdef JS_THREADSAFE
    for (JSThread::Map::Enum e(cx->runtime->threads);
         !e.empty();
         e.popFront()) {
        JSThread *thread = e.front().value;

        if (JS_CLIST_IS_EMPTY(&thread->contextList)) {
            JS_ASSERT(cx->thread != thread);
            js_DestroyScriptsToGC(cx, &thread->data);

            /*
             * The following is potentially suboptimal as it also zeros the
             * caches in data, but the code simplicity wins here.
             */
            thread->data.gcFreeLists.purge();
            DestroyThread(thread);
            e.removeFront();
        } else {
            thread->data.purge(cx);
            thread->gcThreadMallocBytes = JS_GC_THREAD_MALLOC_LIMIT;
        }
    }
#else
    cx->runtime->threadData.purge(cx);
#endif
}

/*
 * JSOPTION_XML and JSOPTION_ANONFUNFIX must be part of the JS version
 * associated with scripts, so in addition to storing them in cx->options we
 * duplicate them in cx->version (script->version, etc.) and ensure each bit
 * remains synchronized between the two through these two functions.
 */
void
js_SyncOptionsToVersion(JSContext* cx)
{
    if (cx->options & JSOPTION_XML)
        cx->version |= JSVERSION_HAS_XML;
    else
        cx->version &= ~JSVERSION_HAS_XML;
    if (cx->options & JSOPTION_ANONFUNFIX)
        cx->version |= JSVERSION_ANONFUNFIX;
    else
        cx->version &= ~JSVERSION_ANONFUNFIX;
}

inline void
js_SyncVersionToOptions(JSContext* cx)
{
    if (cx->version & JSVERSION_HAS_XML)
        cx->options |= JSOPTION_XML;
    else
        cx->options &= ~JSOPTION_XML;
    if (cx->version & JSVERSION_ANONFUNFIX)
        cx->options |= JSOPTION_ANONFUNFIX;
    else
        cx->options &= ~JSOPTION_ANONFUNFIX;
}

void
js_OnVersionChange(JSContext *cx)
{
#ifdef DEBUG
    JSVersion version = JSVERSION_NUMBER(cx);

    JS_ASSERT(version == JSVERSION_DEFAULT || version >= JSVERSION_ECMA_3);
#endif
}

void
js_SetVersion(JSContext *cx, JSVersion version)
{
    cx->version = version;
    js_SyncVersionToOptions(cx);
    js_OnVersionChange(cx);
}

JSContext *
js_NewContext(JSRuntime *rt, size_t stackChunkSize)
{
    JSContext *cx;
    JSBool ok, first;
    JSContextCallback cxCallback;

    /*
     * We need to initialize the new context fully before adding it to the
     * runtime list. After that it can be accessed from another thread via
     * js_ContextIterator.
     */
    void *mem = js_calloc(sizeof *cx);
    if (!mem)
        return NULL;

    cx = new (mem) JSContext(rt);
    cx->debugHooks = &rt->globalDebugHooks;
#if JS_STACK_GROWTH_DIRECTION > 0
    cx->stackLimit = (jsuword) -1;
#endif
    cx->scriptStackQuota = JS_DEFAULT_SCRIPT_STACK_QUOTA;
    JS_STATIC_ASSERT(JSVERSION_DEFAULT == 0);
    JS_ASSERT(cx->version == JSVERSION_DEFAULT);
    VOUCH_DOES_NOT_REQUIRE_STACK();

    JS_InitArenaPool(&cx->tempPool, "temp", TEMP_POOL_CHUNK_SIZE, sizeof(jsdouble),
                     &cx->scriptStackQuota);

    js_InitRegExpStatics(cx);
    JS_ASSERT(cx->resolveFlags == 0);

#ifdef JS_THREADSAFE
    if (!js_InitContextThread(cx)) {
        FreeContext(cx);
        return NULL;
    }
#endif

    /*
     * Here the GC lock is still held after js_InitContextThread took it and
     * the GC is not running on another thread.
     */
    for (;;) {
        if (rt->state == JSRTS_UP) {
            JS_ASSERT(!JS_CLIST_IS_EMPTY(&rt->contextList));
            first = JS_FALSE;
            break;
        }
        if (rt->state == JSRTS_DOWN) {
            JS_ASSERT(JS_CLIST_IS_EMPTY(&rt->contextList));
            first = JS_TRUE;
            rt->state = JSRTS_LAUNCHING;
            break;
        }
        JS_WAIT_CONDVAR(rt->stateChange, JS_NO_TIMEOUT);

        /*
         * During the above wait after we are notified about the state change
         * but before we wake up, another thread could enter the GC from
         * js_DestroyContext, bug 478336. So we must wait here to ensure that
         * when we exit the loop with the first flag set to true, that GC is
         * finished.
         */
        js_WaitForGC(rt);
    }
    JS_APPEND_LINK(&cx->link, &rt->contextList);
    JS_UNLOCK_GC(rt);

    js_InitRandom(cx);

    /*
     * If cx is the first context on this runtime, initialize well-known atoms,
     * keywords, numbers, and strings.  If one of these steps should fail, the
     * runtime will be left in a partially initialized state, with zeroes and
     * nulls stored in the default-initialized remainder of the struct.  We'll
     * clean the runtime up under js_DestroyContext, because cx will be "last"
     * as well as "first".
     */
    if (first) {
#ifdef JS_THREADSAFE
        JS_BeginRequest(cx);
#endif
        ok = js_InitCommonAtoms(cx);

        /*
         * scriptFilenameTable may be left over from a previous episode of
         * non-zero contexts alive in rt, so don't re-init the table if it's
         * not necessary.
         */
        if (ok && !rt->scriptFilenameTable)
            ok = js_InitRuntimeScriptState(rt);
        if (ok)
            ok = js_InitRuntimeNumberState(cx);
        if (ok) {
            /*
             * Ensure that the empty scopes initialized by
             * JSScope::initRuntimeState get the desired special shapes.
             * (The rt->state dance above guarantees that this abuse of
             * rt->shapeGen is thread-safe.)
             */
            uint32 shapeGen = rt->shapeGen;
            rt->shapeGen = 0;
            ok = JSScope::initRuntimeState(cx);
            if (rt->shapeGen < shapeGen)
                rt->shapeGen = shapeGen;
        }

#ifdef JS_THREADSAFE
        JS_EndRequest(cx);
#endif
        if (!ok) {
            js_DestroyContext(cx, JSDCM_NEW_FAILED);
            return NULL;
        }

        AutoLockGC lock(rt);
        rt->state = JSRTS_UP;
        JS_NOTIFY_ALL_CONDVAR(rt->stateChange);
    }

    cxCallback = rt->cxCallback;
    if (cxCallback && !cxCallback(cx, JSCONTEXT_NEW)) {
        js_DestroyContext(cx, JSDCM_NEW_FAILED);
        return NULL;
    }

    /* Using ContextAllocPolicy, so init after JSContext is ready. */
    if (!cx->busyArrays.init()) {
        FreeContext(cx);
        return NULL;
    }

    return cx;
}

#if defined DEBUG && defined XP_UNIX
# include <stdio.h>

class JSAutoFile {
public:
    JSAutoFile() : mFile(NULL) {}

    ~JSAutoFile() {
        if (mFile)
            fclose(mFile);
    }

    FILE *open(const char *fname, const char *mode) {
        return mFile = fopen(fname, mode);
    }
    operator FILE *() {
        return mFile;
    }

private:
    FILE *mFile;
};

static void
DumpEvalCacheMeter(JSContext *cx)
{
    if (const char *filename = getenv("JS_EVALCACHE_STATFILE")) {
        struct {
            const char *name;
            ptrdiff_t  offset;
        } table[] = {
#define frob(x) { #x, offsetof(JSEvalCacheMeter, x) }
            EVAL_CACHE_METER_LIST(frob)
#undef frob
        };
        JSEvalCacheMeter *ecm = &JS_THREAD_DATA(cx)->evalCacheMeter;

        static JSAutoFile fp;
        if (!fp && !fp.open(filename, "w"))
            return;

        fprintf(fp, "eval cache meter (%p):\n",
#ifdef JS_THREADSAFE
                (void *) cx->thread
#else
                (void *) cx->runtime
#endif
                );
        for (uintN i = 0; i < JS_ARRAY_LENGTH(table); ++i) {
            fprintf(fp, "%-8.8s  %llu\n",
                    table[i].name,
                    (unsigned long long int) *(uint64 *)((uint8 *)ecm + table[i].offset));
        }
        fprintf(fp, "hit ratio %g%%\n", ecm->hit * 100. / ecm->probe);
        fprintf(fp, "avg steps %g\n", double(ecm->step) / ecm->probe);
        fflush(fp);
    }
}
# define DUMP_EVAL_CACHE_METER(cx) DumpEvalCacheMeter(cx)

static void
DumpFunctionCountMap(const char *title, JSRuntime::FunctionCountMap &map, FILE *fp)
{
    fprintf(fp, "\n%s count map:\n", title);

    for (JSRuntime::FunctionCountMap::Range r = map.all(); !r.empty(); r.popFront()) {
        JSFunction *fun = r.front().key;
        int32 count = r.front().value;

        fprintf(fp, "%10d %s:%u\n", count, fun->u.i.script->filename, fun->u.i.script->lineno);
    }
}

static void
DumpFunctionMeter(JSContext *cx)
{
    if (const char *filename = cx->runtime->functionMeterFilename) {
        struct {
            const char *name;
            ptrdiff_t  offset;
        } table[] = {
#define frob(x) { #x, offsetof(JSFunctionMeter, x) }
            FUNCTION_KIND_METER_LIST(frob)
#undef frob
        };
        JSFunctionMeter *fm = &cx->runtime->functionMeter;

        static JSAutoFile fp;
        if (!fp && !fp.open(filename, "w"))
            return;

        fprintf(fp, "function meter (%s):\n", cx->runtime->lastScriptFilename);
        for (uintN i = 0; i < JS_ARRAY_LENGTH(table); ++i)
            fprintf(fp, "%-19.19s %d\n", table[i].name, *(int32 *)((uint8 *)fm + table[i].offset));

        DumpFunctionCountMap("method read barrier", cx->runtime->methodReadBarrierCountMap, fp);
        DumpFunctionCountMap("unjoined function", cx->runtime->unjoinedFunctionCountMap, fp);

        putc('\n', fp);
        fflush(fp);
    }
}

# define DUMP_FUNCTION_METER(cx)   DumpFunctionMeter(cx)

#endif /* DEBUG && XP_UNIX */

#ifndef DUMP_EVAL_CACHE_METER
# define DUMP_EVAL_CACHE_METER(cx) ((void) 0)
#endif

#ifndef DUMP_FUNCTION_METER
# define DUMP_FUNCTION_METER(cx)   ((void) 0)
#endif

void
js_DestroyContext(JSContext *cx, JSDestroyContextMode mode)
{
    JSRuntime *rt;
    JSContextCallback cxCallback;
    JSBool last;

    JS_ASSERT(!cx->enumerators);

    rt = cx->runtime;
#ifdef JS_THREADSAFE
    /*
     * For API compatibility we allow to destroy contexts without a thread in
     * optimized builds. We assume that the embedding knows that an OOM error
     * cannot happen in JS_SetContextThread.
     */
    JS_ASSERT(cx->thread && CURRENT_THREAD_IS_ME(cx->thread));
    if (!cx->thread)
        JS_SetContextThread(cx);

    JS_ASSERT_IF(rt->gcRunning, cx->outstandingRequests == 0);
#endif

    if (mode != JSDCM_NEW_FAILED) {
        cxCallback = rt->cxCallback;
        if (cxCallback) {
            /*
             * JSCONTEXT_DESTROY callback is not allowed to fail and must
             * return true.
             */
#ifdef DEBUG
            JSBool callbackStatus =
#endif
            cxCallback(cx, JSCONTEXT_DESTROY);
            JS_ASSERT(callbackStatus);
        }
    }

    JS_LOCK_GC(rt);
    JS_ASSERT(rt->state == JSRTS_UP || rt->state == JSRTS_LAUNCHING);
#ifdef JS_THREADSAFE
    /*
     * Typically we are called outside a request, so ensure that the GC is not
     * running before removing the context from rt->contextList, see bug 477021.
     */
    if (cx->requestDepth == 0)
        js_WaitForGC(rt);
#endif
    JS_REMOVE_LINK(&cx->link);
    last = (rt->contextList.next == &rt->contextList);
    if (last)
        rt->state = JSRTS_LANDING;
    if (last || mode == JSDCM_FORCE_GC || mode == JSDCM_MAYBE_GC
#ifdef JS_THREADSAFE
        || cx->requestDepth != 0
#endif
        ) {
        JS_ASSERT(!rt->gcRunning);

        JS_UNLOCK_GC(rt);

        if (last) {
#ifdef JS_THREADSAFE
            /*
             * If cx is not in a request already, begin one now so that we wait
             * for any racing GC started on a not-last context to finish, before
             * we plow ahead and unpin atoms.  Note that even though we begin a
             * request here if necessary, we end all requests on cx below before
             * forcing a final GC.  This lets any not-last context destruction
             * racing in another thread try to force or maybe run the GC, but by
             * that point, rt->state will not be JSRTS_UP, and that GC attempt
             * will return early.
             */
            if (cx->requestDepth == 0)
                JS_BeginRequest(cx);
#endif

            JSScope::finishRuntimeState(cx);
            js_FinishRuntimeNumberState(cx);

            /* Unpin all common atoms before final GC. */
            js_FinishCommonAtoms(cx);

            /* Clear debugging state to remove GC roots. */
            JS_ClearAllTraps(cx);
            JS_ClearAllWatchPoints(cx);
        }

        /* Remove more GC roots in regExpStatics, then collect garbage. */
        JS_ClearRegExpRoots(cx);

#ifdef JS_THREADSAFE
        /*
         * Destroying a context implicitly calls JS_EndRequest().  Also, we must
         * end our request here in case we are "last" -- in that event, another
         * js_DestroyContext that was not last might be waiting in the GC for our
         * request to end.  We'll let it run below, just before we do the truly
         * final GC and then free atom state.
         */
        while (cx->requestDepth != 0)
            JS_EndRequest(cx);
#endif

        if (last) {
            js_GC(cx, GC_LAST_CONTEXT);
            DUMP_EVAL_CACHE_METER(cx);
            DUMP_FUNCTION_METER(cx);

            /* Take the runtime down, now that it has no contexts or atoms. */
            JS_LOCK_GC(rt);
            rt->state = JSRTS_DOWN;
            JS_NOTIFY_ALL_CONDVAR(rt->stateChange);
        } else {
            if (mode == JSDCM_FORCE_GC)
                js_GC(cx, GC_NORMAL);
            else if (mode == JSDCM_MAYBE_GC)
                JS_MaybeGC(cx);
            JS_LOCK_GC(rt);
            js_WaitForGC(rt);
        }
    }
#ifdef JS_THREADSAFE
    js_ClearContextThread(cx);
#endif
#ifdef JS_METER_DST_OFFSET_CACHING
    cx->dstOffsetCache.dumpStats();
#endif
    JS_UNLOCK_GC(rt);
    FreeContext(cx);
}

static void
FreeContext(JSContext *cx)
{
#ifdef JS_THREADSAFE
    JS_ASSERT(!cx->thread);
#endif

    /* Free the stuff hanging off of cx. */
    js_FreeRegExpStatics(cx);
    VOUCH_DOES_NOT_REQUIRE_STACK();
    JS_FinishArenaPool(&cx->tempPool);

    if (cx->lastMessage)
        js_free(cx->lastMessage);

    /* Remove any argument formatters. */
    JSArgumentFormatMap *map = cx->argumentFormatMap;
    while (map) {
        JSArgumentFormatMap *temp = map;
        map = map->next;
        cx->free(temp);
    }

    /* Destroy the resolve recursion damper. */
    if (cx->resolvingTable) {
        JS_DHashTableDestroy(cx->resolvingTable);
        cx->resolvingTable = NULL;
    }

    /* Finally, free cx itself. */
    cx->~JSContext();
    js_free(cx);
}

JSBool
js_ValidContextPointer(JSRuntime *rt, JSContext *cx)
{
    JSCList *cl;

    for (cl = rt->contextList.next; cl != &rt->contextList; cl = cl->next) {
        if (cl == &cx->link)
            return JS_TRUE;
    }
    JS_RUNTIME_METER(rt, deadContexts);
    return JS_FALSE;
}

JSContext *
js_ContextIterator(JSRuntime *rt, JSBool unlocked, JSContext **iterp)
{
    JSContext *cx = *iterp;

    Conditionally<AutoLockGC> lockIf(!!unlocked, rt);
    cx = js_ContextFromLinkField(cx ? cx->link.next : rt->contextList.next);
    if (&cx->link == &rt->contextList)
        cx = NULL;
    *iterp = cx;
    return cx;
}

JS_FRIEND_API(JSContext *)
js_NextActiveContext(JSRuntime *rt, JSContext *cx)
{
    JSContext *iter = cx;
#ifdef JS_THREADSAFE
    while ((cx = js_ContextIterator(rt, JS_FALSE, &iter)) != NULL) {
        if (cx->requestDepth)
            break;
    }
    return cx;
#else
    return js_ContextIterator(rt, JS_FALSE, &iter);
#endif
}

static JSDHashNumber
resolving_HashKey(JSDHashTable *table, const void *ptr)
{
    const JSResolvingKey *key = (const JSResolvingKey *)ptr;

    return (JSDHashNumber(uintptr_t(key->obj)) >> JS_GCTHING_ALIGN) ^ JSID_BITS(key->id);
}

static JSBool
resolving_MatchEntry(JSDHashTable *table,
                     const JSDHashEntryHdr *hdr,
                     const void *ptr)
{
    const JSResolvingEntry *entry = (const JSResolvingEntry *)hdr;
    const JSResolvingKey *key = (const JSResolvingKey *)ptr;

    return entry->key.obj == key->obj && entry->key.id == key->id;
}

static const JSDHashTableOps resolving_dhash_ops = {
    JS_DHashAllocTable,
    JS_DHashFreeTable,
    resolving_HashKey,
    resolving_MatchEntry,
    JS_DHashMoveEntryStub,
    JS_DHashClearEntryStub,
    JS_DHashFinalizeStub,
    NULL
};

JSBool
js_StartResolving(JSContext *cx, JSResolvingKey *key, uint32 flag,
                  JSResolvingEntry **entryp)
{
    JSDHashTable *table;
    JSResolvingEntry *entry;

    table = cx->resolvingTable;
    if (!table) {
        table = JS_NewDHashTable(&resolving_dhash_ops, NULL,
                                 sizeof(JSResolvingEntry),
                                 JS_DHASH_MIN_SIZE);
        if (!table)
            goto outofmem;
        cx->resolvingTable = table;
    }

    entry = (JSResolvingEntry *)
            JS_DHashTableOperate(table, key, JS_DHASH_ADD);
    if (!entry)
        goto outofmem;

    if (entry->flags & flag) {
        /* An entry for (key, flag) exists already -- dampen recursion. */
        entry = NULL;
    } else {
        /* Fill in key if we were the first to add entry, then set flag. */
        if (!entry->key.obj)
            entry->key = *key;
        entry->flags |= flag;
    }
    *entryp = entry;
    return JS_TRUE;

outofmem:
    JS_ReportOutOfMemory(cx);
    return JS_FALSE;
}

void
js_StopResolving(JSContext *cx, JSResolvingKey *key, uint32 flag,
                 JSResolvingEntry *entry, uint32 generation)
{
    JSDHashTable *table;

    /*
     * Clear flag from entry->flags and return early if other flags remain.
     * We must take care to re-lookup entry if the table has changed since
     * it was found by js_StartResolving.
     */
    table = cx->resolvingTable;
    if (!entry || table->generation != generation) {
        entry = (JSResolvingEntry *)
                JS_DHashTableOperate(table, key, JS_DHASH_LOOKUP);
    }
    JS_ASSERT(JS_DHASH_ENTRY_IS_BUSY(&entry->hdr));
    entry->flags &= ~flag;
    if (entry->flags)
        return;

    /*
     * Do a raw remove only if fewer entries were removed than would cause
     * alpha to be less than .5 (alpha is at most .75).  Otherwise, we just
     * call JS_DHashTableOperate to re-lookup the key and remove its entry,
     * compressing or shrinking the table as needed.
     */
    if (table->removedCount < JS_DHASH_TABLE_SIZE(table) >> 2)
        JS_DHashTableRawRemove(table, &entry->hdr);
    else
        JS_DHashTableOperate(table, key, JS_DHASH_REMOVE);
}

static void
ReportError(JSContext *cx, const char *message, JSErrorReport *reportp,
            JSErrorCallback callback, void *userRef)
{
    /*
     * Check the error report, and set a JavaScript-catchable exception
     * if the error is defined to have an associated exception.  If an
     * exception is thrown, then the JSREPORT_EXCEPTION flag will be set
     * on the error report, and exception-aware hosts should ignore it.
     */
    JS_ASSERT(reportp);
    if ((!callback || callback == js_GetErrorMessage) &&
        reportp->errorNumber == JSMSG_UNCAUGHT_EXCEPTION)
        reportp->flags |= JSREPORT_EXCEPTION;

    /*
     * Call the error reporter only if an exception wasn't raised.
     *
     * If an exception was raised, then we call the debugErrorHook
     * (if present) to give it a chance to see the error before it
     * propagates out of scope.  This is needed for compatability
     * with the old scheme.
     */
    if (!JS_IsRunning(cx) ||
        !js_ErrorToException(cx, message, reportp, callback, userRef)) {
        js_ReportErrorAgain(cx, message, reportp);
    } else if (cx->debugHooks->debugErrorHook && cx->errorReporter) {
        JSDebugErrorHook hook = cx->debugHooks->debugErrorHook;
        /* test local in case debugErrorHook changed on another thread */
        if (hook)
            hook(cx, message, reportp, cx->debugHooks->debugErrorHookData);
    }
}

/* The report must be initially zeroed. */
static void
PopulateReportBlame(JSContext *cx, JSErrorReport *report)
{
    /*
     * Walk stack until we find a frame that is associated with some script
     * rather than a native frame.
     */
    for (JSStackFrame *fp = js_GetTopStackFrame(cx); fp; fp = fp->down) {
        if (fp->pc(cx)) {
            report->filename = fp->script->filename;
            report->lineno = js_FramePCToLineNumber(cx, fp);
            break;
        }
    }
}

/*
 * We don't post an exception in this case, since doing so runs into
 * complications of pre-allocating an exception object which required
 * running the Exception class initializer early etc.
 * Instead we just invoke the errorReporter with an "Out Of Memory"
 * type message, and then hope the process ends swiftly.
 */
void
js_ReportOutOfMemory(JSContext *cx)
{
#ifdef JS_TRACER
    /*
     * If we are in a builtin called directly from trace, don't report an
     * error. We will retry in the interpreter instead.
     */
    if (JS_ON_TRACE(cx) && !cx->bailExit)
        return;
#endif

    JSErrorReport report;
    JSErrorReporter onError = cx->errorReporter;

    /* Get the message for this error, but we won't expand any arguments. */
    const JSErrorFormatString *efs =
        js_GetLocalizedErrorMessage(cx, NULL, NULL, JSMSG_OUT_OF_MEMORY);
    const char *msg = efs ? efs->format : "Out of memory";

    /* Fill out the report, but don't do anything that requires allocation. */
    PodZero(&report);
    report.flags = JSREPORT_ERROR;
    report.errorNumber = JSMSG_OUT_OF_MEMORY;
    PopulateReportBlame(cx, &report);

    /*
     * If debugErrorHook is present then we give it a chance to veto sending
     * the error on to the regular ErrorReporter. We also clear a pending
     * exception if any now so the hooks can replace the out-of-memory error
     * by a script-catchable exception.
     */
    cx->throwing = JS_FALSE;
    if (onError) {
        JSDebugErrorHook hook = cx->debugHooks->debugErrorHook;
        if (hook &&
            !hook(cx, msg, &report, cx->debugHooks->debugErrorHookData)) {
            onError = NULL;
        }
    }

    if (onError)
        onError(cx, msg, &report);
}

void
js_ReportOutOfScriptQuota(JSContext *cx)
{
    JS_ReportErrorNumber(cx, js_GetErrorMessage, NULL,
                         JSMSG_SCRIPT_STACK_QUOTA);
}

void
js_ReportOverRecursed(JSContext *cx)
{
    JS_ReportErrorNumber(cx, js_GetErrorMessage, NULL, JSMSG_OVER_RECURSED);
}

void
js_ReportAllocationOverflow(JSContext *cx)
{
    JS_ReportErrorNumber(cx, js_GetErrorMessage, NULL, JSMSG_ALLOC_OVERFLOW);
}

/*
 * Given flags and the state of cx, decide whether we should report an
 * error, a warning, or just continue execution normally.  Return
 * true if we should continue normally, without reporting anything;
 * otherwise, adjust *flags as appropriate and return false.
 */
static bool
checkReportFlags(JSContext *cx, uintN *flags)
{
    if (JSREPORT_IS_STRICT_MODE_ERROR(*flags)) {
        /*
         * Error in strict code; warning with strict option; okay otherwise.
         * We assume that if the top frame is a native, then it is strict if
         * the nearest scripted frame is strict, see bug 536306.
         */
        JSStackFrame *fp = js_GetScriptedCaller(cx, NULL);
        if (fp && fp->script->strictModeCode)
            *flags &= ~JSREPORT_WARNING;
        else if (JS_HAS_STRICT_OPTION(cx))
            *flags |= JSREPORT_WARNING;
        else
            return true;
    } else if (JSREPORT_IS_STRICT(*flags)) {
        /* Warning/error only when JSOPTION_STRICT is set. */
        if (!JS_HAS_STRICT_OPTION(cx))
            return true;
    }

    /* Warnings become errors when JSOPTION_WERROR is set. */
    if (JSREPORT_IS_WARNING(*flags) && JS_HAS_WERROR_OPTION(cx))
        *flags &= ~JSREPORT_WARNING;

    return false;
}

JSBool
js_ReportErrorVA(JSContext *cx, uintN flags, const char *format, va_list ap)
{
    char *message;
    jschar *ucmessage;
    size_t messagelen;
    JSErrorReport report;
    JSBool warning;

    if (checkReportFlags(cx, &flags))
        return JS_TRUE;

    message = JS_vsmprintf(format, ap);
    if (!message)
        return JS_FALSE;
    messagelen = strlen(message);

    PodZero(&report);
    report.flags = flags;
    report.errorNumber = JSMSG_USER_DEFINED_ERROR;
    report.ucmessage = ucmessage = js_InflateString(cx, message, &messagelen);
    PopulateReportBlame(cx, &report);

    warning = JSREPORT_IS_WARNING(report.flags);

    ReportError(cx, message, &report, NULL, NULL);
    js_free(message);
    cx->free(ucmessage);
    return warning;
}

/*
 * The arguments from ap need to be packaged up into an array and stored
 * into the report struct.
 *
 * The format string addressed by the error number may contain operands
 * identified by the format {N}, where N is a decimal digit. Each of these
 * is to be replaced by the Nth argument from the va_list. The complete
 * message is placed into reportp->ucmessage converted to a JSString.
 *
 * Returns true if the expansion succeeds (can fail if out of memory).
 */
JSBool
js_ExpandErrorArguments(JSContext *cx, JSErrorCallback callback,
                        void *userRef, const uintN errorNumber,
                        char **messagep, JSErrorReport *reportp,
                        bool charArgs, va_list ap)
{
    const JSErrorFormatString *efs;
    int i;
    int argCount;

    *messagep = NULL;

    /* Most calls supply js_GetErrorMessage; if this is so, assume NULL. */
    if (!callback || callback == js_GetErrorMessage)
        efs = js_GetLocalizedErrorMessage(cx, userRef, NULL, errorNumber);
    else
        efs = callback(userRef, NULL, errorNumber);
    if (efs) {
        size_t totalArgsLength = 0;
        size_t argLengths[10]; /* only {0} thru {9} supported */
        argCount = efs->argCount;
        JS_ASSERT(argCount <= 10);
        if (argCount > 0) {
            /*
             * Gather the arguments into an array, and accumulate
             * their sizes. We allocate 1 more than necessary and
             * null it out to act as the caboose when we free the
             * pointers later.
             */
            reportp->messageArgs = (const jschar **)
                cx->malloc(sizeof(jschar *) * (argCount + 1));
            if (!reportp->messageArgs)
                return JS_FALSE;
            reportp->messageArgs[argCount] = NULL;
            for (i = 0; i < argCount; i++) {
                if (charArgs) {
                    char *charArg = va_arg(ap, char *);
                    size_t charArgLength = strlen(charArg);
                    reportp->messageArgs[i]
                        = js_InflateString(cx, charArg, &charArgLength);
                    if (!reportp->messageArgs[i])
                        goto error;
                } else {
                    reportp->messageArgs[i] = va_arg(ap, jschar *);
                }
                argLengths[i] = js_strlen(reportp->messageArgs[i]);
                totalArgsLength += argLengths[i];
            }
            /* NULL-terminate for easy copying. */
            reportp->messageArgs[i] = NULL;
        }
        /*
         * Parse the error format, substituting the argument X
         * for {X} in the format.
         */
        if (argCount > 0) {
            if (efs->format) {
                jschar *buffer, *fmt, *out;
                int expandedArgs = 0;
                size_t expandedLength;
                size_t len = strlen(efs->format);

                buffer = fmt = js_InflateString (cx, efs->format, &len);
                if (!buffer)
                    goto error;
                expandedLength = len
                                 - (3 * argCount)       /* exclude the {n} */
                                 + totalArgsLength;

                /*
                * Note - the above calculation assumes that each argument
                * is used once and only once in the expansion !!!
                */
                reportp->ucmessage = out = (jschar *)
                    cx->malloc((expandedLength + 1) * sizeof(jschar));
                if (!out) {
                    cx->free(buffer);
                    goto error;
                }
                while (*fmt) {
                    if (*fmt == '{') {
                        if (isdigit(fmt[1])) {
                            int d = JS7_UNDEC(fmt[1]);
                            JS_ASSERT(d < argCount);
                            js_strncpy(out, reportp->messageArgs[d],
                                       argLengths[d]);
                            out += argLengths[d];
                            fmt += 3;
                            expandedArgs++;
                            continue;
                        }
                    }
                    *out++ = *fmt++;
                }
                JS_ASSERT(expandedArgs == argCount);
                *out = 0;
                cx->free(buffer);
                *messagep =
                    js_DeflateString(cx, reportp->ucmessage,
                                     (size_t)(out - reportp->ucmessage));
                if (!*messagep)
                    goto error;
            }
        } else {
            /*
             * Zero arguments: the format string (if it exists) is the
             * entire message.
             */
            if (efs->format) {
                size_t len;
                *messagep = JS_strdup(cx, efs->format);
                if (!*messagep)
                    goto error;
                len = strlen(*messagep);
                reportp->ucmessage = js_InflateString(cx, *messagep, &len);
                if (!reportp->ucmessage)
                    goto error;
            }
        }
    }
    if (*messagep == NULL) {
        /* where's the right place for this ??? */
        const char *defaultErrorMessage
            = "No error message available for error number %d";
        size_t nbytes = strlen(defaultErrorMessage) + 16;
        *messagep = (char *)cx->malloc(nbytes);
        if (!*messagep)
            goto error;
        JS_snprintf(*messagep, nbytes, defaultErrorMessage, errorNumber);
    }
    return JS_TRUE;

error:
    if (reportp->messageArgs) {
        /* free the arguments only if we allocated them */
        if (charArgs) {
            i = 0;
            while (reportp->messageArgs[i])
                cx->free((void *)reportp->messageArgs[i++]);
        }
        cx->free((void *)reportp->messageArgs);
        reportp->messageArgs = NULL;
    }
    if (reportp->ucmessage) {
        cx->free((void *)reportp->ucmessage);
        reportp->ucmessage = NULL;
    }
    if (*messagep) {
        cx->free((void *)*messagep);
        *messagep = NULL;
    }
    return JS_FALSE;
}

JSBool
js_ReportErrorNumberVA(JSContext *cx, uintN flags, JSErrorCallback callback,
                       void *userRef, const uintN errorNumber,
                       JSBool charArgs, va_list ap)
{
    JSErrorReport report;
    char *message;
    JSBool warning;

    if (checkReportFlags(cx, &flags))
        return JS_TRUE;
    warning = JSREPORT_IS_WARNING(flags);

    PodZero(&report);
    report.flags = flags;
    report.errorNumber = errorNumber;
    PopulateReportBlame(cx, &report);

    if (!js_ExpandErrorArguments(cx, callback, userRef, errorNumber,
                                 &message, &report, !!charArgs, ap)) {
        return JS_FALSE;
    }

    ReportError(cx, message, &report, callback, userRef);

    if (message)
        cx->free(message);
    if (report.messageArgs) {
        /*
         * js_ExpandErrorArguments owns its messageArgs only if it had to
         * inflate the arguments (from regular |char *|s).
         */
        if (charArgs) {
            int i = 0;
            while (report.messageArgs[i])
                cx->free((void *)report.messageArgs[i++]);
        }
        cx->free((void *)report.messageArgs);
    }
    if (report.ucmessage)
        cx->free((void *)report.ucmessage);

    return warning;
}

JS_FRIEND_API(void)
js_ReportErrorAgain(JSContext *cx, const char *message, JSErrorReport *reportp)
{
    JSErrorReporter onError;

    if (!message)
        return;

    if (cx->lastMessage)
        js_free(cx->lastMessage);
    cx->lastMessage = JS_strdup(cx, message);
    if (!cx->lastMessage)
        return;
    onError = cx->errorReporter;

    /*
     * If debugErrorHook is present then we give it a chance to veto
     * sending the error on to the regular ErrorReporter.
     */
    if (onError) {
        JSDebugErrorHook hook = cx->debugHooks->debugErrorHook;
        if (hook &&
            !hook(cx, cx->lastMessage, reportp,
                  cx->debugHooks->debugErrorHookData)) {
            onError = NULL;
        }
    }
    if (onError)
        onError(cx, cx->lastMessage, reportp);
}

void
js_ReportIsNotDefined(JSContext *cx, const char *name)
{
    JS_ReportErrorNumber(cx, js_GetErrorMessage, NULL, JSMSG_NOT_DEFINED, name);
}

JSBool
js_ReportIsNullOrUndefined(JSContext *cx, intN spindex, const Value &v,
                           JSString *fallback)
{
    char *bytes;
    JSBool ok;

    bytes = DecompileValueGenerator(cx, spindex, v, fallback);
    if (!bytes)
        return JS_FALSE;

    if (strcmp(bytes, js_undefined_str) == 0 ||
        strcmp(bytes, js_null_str) == 0) {
        ok = JS_ReportErrorFlagsAndNumber(cx, JSREPORT_ERROR,
                                          js_GetErrorMessage, NULL,
                                          JSMSG_NO_PROPERTIES, bytes,
                                          NULL, NULL);
    } else if (v.isUndefined()) {
        ok = JS_ReportErrorFlagsAndNumber(cx, JSREPORT_ERROR,
                                          js_GetErrorMessage, NULL,
                                          JSMSG_UNEXPECTED_TYPE, bytes,
                                          js_undefined_str, NULL);
    } else {
        JS_ASSERT(v.isNull());
        ok = JS_ReportErrorFlagsAndNumber(cx, JSREPORT_ERROR,
                                          js_GetErrorMessage, NULL,
                                          JSMSG_UNEXPECTED_TYPE, bytes,
                                          js_null_str, NULL);
    }

    cx->free(bytes);
    return ok;
}

void
js_ReportMissingArg(JSContext *cx, const Value &v, uintN arg)
{
    char argbuf[11];
    char *bytes;
    JSAtom *atom;

    JS_snprintf(argbuf, sizeof argbuf, "%u", arg);
    bytes = NULL;
    if (IsFunctionObject(v)) {
        atom = GET_FUNCTION_PRIVATE(cx, &v.toObject())->atom;
        bytes = DecompileValueGenerator(cx, JSDVG_SEARCH_STACK,
                                        v, ATOM_TO_STRING(atom));
        if (!bytes)
            return;
    }
    JS_ReportErrorNumber(cx, js_GetErrorMessage, NULL,
                         JSMSG_MISSING_FUN_ARG, argbuf,
                         bytes ? bytes : "");
    cx->free(bytes);
}

JSBool
js_ReportValueErrorFlags(JSContext *cx, uintN flags, const uintN errorNumber,
                         intN spindex, const Value &v, JSString *fallback,
                         const char *arg1, const char *arg2)
{
    char *bytes;
    JSBool ok;

    JS_ASSERT(js_ErrorFormatString[errorNumber].argCount >= 1);
    JS_ASSERT(js_ErrorFormatString[errorNumber].argCount <= 3);
    bytes = DecompileValueGenerator(cx, spindex, v, fallback);
    if (!bytes)
        return JS_FALSE;

    ok = JS_ReportErrorFlagsAndNumber(cx, flags, js_GetErrorMessage,
                                      NULL, errorNumber, bytes, arg1, arg2);
    cx->free(bytes);
    return ok;
}

#if defined DEBUG && defined XP_UNIX
/* For gdb usage. */
void js_traceon(JSContext *cx)  { cx->tracefp = stderr; cx->tracePrevPc = NULL; }
void js_traceoff(JSContext *cx) { cx->tracefp = NULL; }
#endif

JSErrorFormatString js_ErrorFormatString[JSErr_Limit] = {
#define MSG_DEF(name, number, count, exception, format) \
    { format, count, exception } ,
#include "js.msg"
#undef MSG_DEF
};

JS_FRIEND_API(const JSErrorFormatString *)
js_GetErrorMessage(void *userRef, const char *locale, const uintN errorNumber)
{
    if ((errorNumber > 0) && (errorNumber < JSErr_Limit))
        return &js_ErrorFormatString[errorNumber];
    return NULL;
}

JSBool
js_InvokeOperationCallback(JSContext *cx)
{
    JS_ASSERT_REQUEST_DEPTH(cx);
    JS_ASSERT(JS_THREAD_DATA(cx)->interruptFlags & JSThreadData::INTERRUPT_OPERATION_CALLBACK);

    /*
     * Reset the callback flag first, then yield. If another thread is racing
     * us here we will accumulate another callback request which will be
     * serviced at the next opportunity.
     */
    JS_ATOMIC_CLEAR_MASK(&JS_THREAD_DATA(cx)->interruptFlags,
                         JSThreadData::INTERRUPT_OPERATION_CALLBACK);

    /*
     * Unless we are going to run the GC, we automatically yield the current
     * context every time the operation callback is hit since we might be
     * called as a result of an impending GC, which would deadlock if we do
     * not yield. Operation callbacks are supposed to happen rarely (seconds,
     * not milliseconds) so it is acceptable to yield at every callback.
     */
    JSRuntime *rt = cx->runtime;
    if (rt->gcIsNeeded) {
        js_GC(cx, GC_NORMAL);

        /*
         * On trace we can exceed the GC quota, see comments in NewGCArena. So
         * we check the quota and report OOM here when we are off trace.
         */
        bool delayedOutOfMemory;
        JS_LOCK_GC(rt);
        delayedOutOfMemory = (rt->gcBytes > rt->gcMaxBytes);
        JS_UNLOCK_GC(rt);
        if (delayedOutOfMemory) {
            js_ReportOutOfMemory(cx);
            return false;
        }
    }
#ifdef JS_THREADSAFE
    else {
        JS_YieldRequest(cx);
    }
#endif

    JSOperationCallback cb = cx->operationCallback;

    /*
     * Important: Additional callbacks can occur inside the callback handler
     * if it re-enters the JS engine. The embedding must ensure that the
     * callback is disconnected before attempting such re-entry.
     */

    return !cb || cb(cx);
}

JSBool
js_HandleExecutionInterrupt(JSContext *cx)
{
    JSBool result = JS_TRUE;
    if (JS_THREAD_DATA(cx)->interruptFlags & JSThreadData::INTERRUPT_OPERATION_CALLBACK)
        result = js_InvokeOperationCallback(cx) && result;
    return result;
}

void
js_TriggerAllOperationCallbacks(JSRuntime *rt, JSBool gcLocked)
{
#ifdef JS_THREADSAFE
    Conditionally<AutoLockGC> lockIf(!gcLocked, rt);
#endif
    for (ThreadDataIter i(rt); !i.empty(); i.popFront())
        i.threadData()->triggerOperationCallback();
}

JSStackFrame *
js_GetScriptedCaller(JSContext *cx, JSStackFrame *fp)
{
    if (!fp)
        fp = js_GetTopStackFrame(cx);
    while (fp) {
        if (fp->script)
            return fp;
        fp = fp->down;
    }
    return NULL;
}

jsbytecode*
js_GetCurrentBytecodePC(JSContext* cx)
{
    jsbytecode *pc, *imacpc;

#ifdef JS_TRACER
    if (JS_ON_TRACE(cx)) {
        pc = cx->bailExit->pc;
        imacpc = cx->bailExit->imacpc;
    } else
#endif
    {
        JS_ASSERT_NOT_ON_TRACE(cx);  /* for static analysis */
        pc = cx->regs ? cx->regs->pc : NULL;
        if (!pc)
            return NULL;
        imacpc = cx->fp->imacpc;
    }

    /*
     * If we are inside GetProperty_tn or similar, return a pointer to the
     * current instruction in the script, not the CALL instruction in the
     * imacro, for the benefit of callers doing bytecode inspection.
     */
    return (*pc == JSOP_CALL && imacpc) ? imacpc : pc;
}

bool
js_CurrentPCIsInImacro(JSContext *cx)
{
#ifdef JS_TRACER
    VOUCH_DOES_NOT_REQUIRE_STACK();
    return (JS_ON_TRACE(cx) ? cx->bailExit->imacpc : cx->fp->imacpc) != NULL;
#else
    return false;
#endif
}

void
DSTOffsetCache::purge()
{
    /*
     * NB: The initial range values are carefully chosen to result in a cache
     *     miss on first use given the range of possible values.  Be careful
     *     to keep these values and the caching algorithm in sync!
     */
    offsetMilliseconds = 0;
    rangeStartSeconds = rangeEndSeconds = INT64_MIN;

#ifdef JS_METER_DST_OFFSET_CACHING
    totalCalculations = 0;
    hit = 0;
    missIncreasing = missDecreasing = 0;
    missIncreasingOffsetChangeExpand = missIncreasingOffsetChangeUpper = 0;
    missDecreasingOffsetChangeExpand = missDecreasingOffsetChangeLower = 0;
    missLargeIncrease = missLargeDecrease = 0;
#endif

    sanityCheck();
}

/*
 * Since getDSTOffsetMilliseconds guarantees that all times seen will be
 * positive, we can initialize the range at construction time with large
 * negative numbers to ensure the first computation is always a cache miss and
 * doesn't return a bogus offset.
 */
DSTOffsetCache::DSTOffsetCache()
{
    purge();
}

JSContext::JSContext(JSRuntime *rt)
  : runtime(rt),
    compartment(rt->defaultCompartment),
    fp(NULL),
    regs(NULL),
    regExpStatics(this),
    busyArrays(this)
{}

void
JSContext::pushSegmentAndFrame(js::StackSegment *newseg, JSStackFrame *newfp,
                               JSFrameRegs &newregs)
{
    if (hasActiveSegment()) {
        JS_ASSERT(fp->savedPC == JSStackFrame::sInvalidPC);
        fp->savedPC = regs->pc;
        currentSegment->suspend(fp, regs);
    }
    newseg->setPreviousInContext(currentSegment);
    currentSegment = newseg;
#ifdef DEBUG
    newfp->savedPC = JSStackFrame::sInvalidPC;
#endif
    setCurrentFrame(newfp);
    setCurrentRegs(&newregs);
    newseg->joinContext(this, newfp);
}

void
JSContext::popSegmentAndFrame()
{
    JS_ASSERT(currentSegment->maybeContext() == this);
    JS_ASSERT(currentSegment->getInitialFrame() == fp);
    JS_ASSERT(fp->savedPC == JSStackFrame::sInvalidPC);
    currentSegment->leaveContext();
    currentSegment = currentSegment->getPreviousInContext();
    if (currentSegment) {
        if (currentSegment->isSaved()) {
            setCurrentFrame(NULL);
            setCurrentRegs(NULL);
        } else {
            setCurrentFrame(currentSegment->getSuspendedFrame());
            setCurrentRegs(currentSegment->getSuspendedRegs());
            currentSegment->resume();
#ifdef DEBUG
            fp->savedPC = JSStackFrame::sInvalidPC;
#endif
        }
    } else {
        JS_ASSERT(fp->down == NULL);
        setCurrentFrame(NULL);
        setCurrentRegs(NULL);
    }
}

void
JSContext::saveActiveSegment()
{
    JS_ASSERT(hasActiveSegment());
    currentSegment->save(fp, regs);
    JS_ASSERT(fp->savedPC == JSStackFrame::sInvalidPC);
    fp->savedPC = regs->pc;
    setCurrentFrame(NULL);
    setCurrentRegs(NULL);
}

void
JSContext::restoreSegment()
{
    js::StackSegment *ccs = currentSegment;
    setCurrentFrame(ccs->getSuspendedFrame());
    setCurrentRegs(ccs->getSuspendedRegs());
    ccs->restore();
#ifdef DEBUG
    fp->savedPC = JSStackFrame::sInvalidPC;
#endif
}

JSGenerator *
JSContext::generatorFor(JSStackFrame *fp) const
{
    JS_ASSERT(stack().contains(fp) && fp->isGenerator());
    JS_ASSERT(!fp->isFloatingGenerator());
    JS_ASSERT(!genStack.empty());

    if (JS_LIKELY(fp == genStack.back()->liveFrame))
        return genStack.back();

    /* General case; should only be needed for debug APIs. */
    for (size_t i = 0; i < genStack.length(); ++i) {
        if (genStack[i]->liveFrame == fp)
            return genStack[i];
    }
    JS_NOT_REACHED("no matching generator");
    return NULL;
}

StackSegment *
JSContext::containingSegment(const JSStackFrame *target)
{
    /* The context may have nothing running. */
    StackSegment *seg = currentSegment;
    if (!seg)
        return NULL;

    /* The active segments's top frame is cx->fp. */
    if (fp) {
        JS_ASSERT(activeSegment() == seg);
        JSStackFrame *f = fp;
        JSStackFrame *stop = seg->getInitialFrame()->down;
        for (; f != stop; f = f->down) {
            if (f == target)
                return seg;
        }
        seg = seg->getPreviousInContext();
    }

    /* A suspended segment's top frame is its suspended frame. */
    for (; seg; seg = seg->getPreviousInContext()) {
        JSStackFrame *f = seg->getSuspendedFrame();
        JSStackFrame *stop = seg->getInitialFrame()->down;
        for (; f != stop; f = f->down) {
            if (f == target)
                return seg;
        }
    }

    return NULL;
}

void
JSContext::checkMallocGCPressure(void *p)
{
    if (!p) {
        js_ReportOutOfMemory(this);
        return;
    }

#ifdef JS_THREADSAFE
    JS_ASSERT(thread);
    JS_ASSERT(thread->gcThreadMallocBytes <= 0);
    ptrdiff_t n = JS_GC_THREAD_MALLOC_LIMIT - thread->gcThreadMallocBytes;
    thread->gcThreadMallocBytes = JS_GC_THREAD_MALLOC_LIMIT;

    AutoLockGC lock(runtime);
    runtime->gcMallocBytes -= n;

    /*
     * Trigger the GC on memory pressure but only if we are inside a request
     * and not inside a GC.
     */
    if (runtime->isGCMallocLimitReached() && requestDepth != 0)
#endif
    {
        if (!runtime->gcRunning) {
            JS_ASSERT(runtime->isGCMallocLimitReached());
            runtime->gcMallocBytes = -1;

            /*
             * Empty the GC free lists to trigger a last-ditch GC when any GC
             * thing is allocated later on this thread. This makes unnecessary
             * to check for the memory pressure on the fast path of the GC
             * allocator. We cannot touch the free lists on other threads as
             * their manipulation is not thread-safe.
             */
            JS_THREAD_DATA(this)->gcFreeLists.purge();
            js_TriggerGC(this, true);
        }
    }
}

bool
JSContext::isConstructing()
{
#ifdef JS_TRACER
    if (JS_ON_TRACE(this)) {
        JS_ASSERT(bailExit);
        return *bailExit->pc == JSOP_NEW;
    }
#endif
    JSStackFrame *fp = js_GetTopStackFrame(this);
    return fp && (fp->flags & JSFRAME_CONSTRUCTING);
}


/*
 * Release pool's arenas if the stackPool has existed for longer than the
 * limit specified by gcEmptyArenaPoolLifespan.
 */
inline void
FreeOldArenas(JSRuntime *rt, JSArenaPool *pool)
{
    JSArena *a = pool->current;
    if (a == pool->first.next && a->avail == a->base + sizeof(int64)) {
        int64 age = JS_Now() - *(int64 *) a->base;
        if (age > int64(rt->gcEmptyArenaPoolLifespan) * 1000)
            JS_FreeArenaPool(pool);
    }
}

void
JSContext::purge()
{
    FreeOldArenas(runtime, &regexpPool);
}


namespace js {

void
SetPendingException(JSContext *cx, const Value &v)
{
    cx->throwing = JS_TRUE;
    cx->exception = v;
}

} /* namespace js */<|MERGE_RESOLUTION|>--- conflicted
+++ resolved
@@ -202,16 +202,12 @@
 {
     /*
      * The correctness/completeness of marking depends on the continuity
-<<<<<<< HEAD
-     * invariants described by the CallStackSegment and StackSpace definitions.
+     * invariants described by the StackSegment and StackSpace definitions.
      *
      * NB:
      * Stack slots might be torn or uninitialized in the presence of method
      * JIT'd code. Arguments are an exception and are always fully synced
      * (so they can be read by functions).
-=======
-     * invariants described by the StackSegment and StackSpace definitions.
->>>>>>> 387ee3b1
      */
     Value *end = firstUnused();
     for (StackSegment *seg = currentSegment; seg; seg = seg->getPreviousInMemory()) {
@@ -221,13 +217,8 @@
                 JS_CALL_OBJECT_TRACER(trc, varobj, "varobj");
 
             /* Mark slots/args trailing off of the last stack frame. */
-<<<<<<< HEAD
-            JSStackFrame *fp = css->getCurrentFrame();
+            JSStackFrame *fp = seg->getCurrentFrame();
             MarkStackRangeConservatively(trc, fp->slots(), end);
-=======
-            JSStackFrame *fp = seg->getCurrentFrame();
-            MarkValueRange(trc, fp->slots(), end, "stack");
->>>>>>> 387ee3b1
 
             /* Mark stack frames and slots/args between stack frames. */
             JSStackFrame *initialFrame = seg->getInitialFrame();
