--- conflicted
+++ resolved
@@ -2528,7 +2528,7 @@
              * Make sure to deoptimize lexical dependencies that are polluted
              * by eval or with, to safely statically bind globals (see bug 561923).
              */
-            if ((funtc->flags & TCF_FUN_USES_EVAL) ||
+            if ((funtc->flags & TCF_FUN_CALLS_EVAL) ||
                 (outer_ale && tc->innermostWith &&
                  ALE_DEFN(outer_ale)->pn_pos < tc->innermostWith->pn_pos)) {
                 DeoptimizeUsesWithin(dn, fn->pn_pos);
@@ -2630,17 +2630,12 @@
     return true;
 }
 
-<<<<<<< HEAD
 static bool
 DefineGlobal(JSParseNode *pn, JSCodeGenerator *cg, JSAtom *atom);
 
-JSParseNode *
-Parser::functionDef(uintN lambda, bool namePermitted)
-=======
 bool
 Parser::functionArguments(JSTreeContext &funtc, JSFunctionBox *funbox, JSFunction *fun,
                           JSParseNode **listp)
->>>>>>> a70f80d2
 {
     if (tokenStream.getToken() != TOK_LP) {
         reportErrorNumber(NULL, JSREPORT_ERROR, JSMSG_PAREN_BEFORE_FORMAL);
@@ -7231,12 +7226,8 @@
                 if (pn->pn_atom == context->runtime->atomState.evalAtom) {
                     /* Select JSOP_EVAL and flag tc as heavyweight. */
                     pn2->pn_op = JSOP_EVAL;
-<<<<<<< HEAD
-                    tc->flags |= TCF_FUN_HEAVYWEIGHT | TCF_FUN_USES_EVAL;
-=======
                     tc->noteCallsEval();
                     tc->flags |= TCF_FUN_HEAVYWEIGHT;
->>>>>>> a70f80d2
                 }
             } else if (pn->pn_op == JSOP_GETPROP) {
                 if (pn->pn_atom == context->runtime->atomState.applyAtom ||
