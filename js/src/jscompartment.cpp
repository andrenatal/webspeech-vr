--- conflicted
+++ resolved
@@ -78,12 +78,9 @@
 #ifdef JS_GCMETER
     memset(&compartmentStats, 0, sizeof(JSGCArenaStats) * FINALIZE_LIMIT);
 #endif
-<<<<<<< HEAD
 #ifdef JS_TYPE_INFERENCE
     types.init();
 #endif
-    return crossCompartmentWrappers.init();
-=======
     if (!crossCompartmentWrappers.init())
         return false;
 
@@ -94,7 +91,6 @@
 #else
     return true;
 #endif
->>>>>>> 4d695c6b
 }
 
 bool
