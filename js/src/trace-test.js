--- conflicted
+++ resolved
@@ -4403,24 +4403,6 @@
 };
 test(testConvertibleObjectEqUndefined);
 
-<<<<<<< HEAD
-var globalProperty;
-function testFunctionToFunctionGlobalPropertyTransition()
-{
-  function g() { return "g" }
-  function h() { return "h"; }
-  var a = [g, g, g, g, h];
-  var results = [];
-  for (i = 0; i < 5; i++)
-  {
-    globalProperty = a[i];
-    results[i] = globalProperty();
-  }
-  return results.join("");
-}
-testFunctionToFunctionGlobalPropertyTransition.expected = "ggggh";
-test(testFunctionToFunctionGlobalPropertyTransition);
-
 function testUndefinedPropertyAccess() {
     var x = [1,2,3];
     var y = {};
@@ -4438,8 +4420,6 @@
 };
 test(testUndefinedPropertyAccess);
 
-=======
->>>>>>> 47cbcbe1
 /*****************************************************************************
  *                                                                           *
  *  _____ _   _  _____ ______ _____ _______                                  *
